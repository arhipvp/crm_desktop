from __future__ import annotations

"""Deal service module — CRUD‑операции и вспомогательные функции для сущности Deal.
Исправлено:
• Папка сделки создаётся через create_deal_folder() с гарантированным префиксом «Сделка - …».
• Сохранение локального пути производится в поле ``drive_folder_path`` (обновите модель ``Deal``).
• Удалён неиспользуемый импорт DealStatus.
• Типизация и мелкие правки PEP 8.
"""
import logging
from datetime import date, datetime
<<<<<<< HEAD
from dateutil.relativedelta import relativedelta
from utils.time_utils import now_str
=======
>>>>>>> 4faaf218

from peewee import JOIN, ModelSelect, Model  # если ещё не импортирован

from database.db import db
from database.models import (
    Client,
    Deal,
    Policy,
    Task,
    DealExecutor,
    Executor,
)
from services.clients import get_client_by_id
from services.query_utils import apply_search_and_filters
from services.folder_utils import (
    create_deal_folder,
    find_drive_folder,
    sanitize_name,
    extract_folder_id,
    Credentials,
)
from services import deal_journal

logger = logging.getLogger(__name__)

# ──────────────────────────── Получение ─────────────────────────────


def get_all_deals():
    """Возвращает все сделки, кроме помеченных как удалённые."""
    return Deal.active()


def get_open_deals():
    """Открытые (не закрытые) сделки, не помеченные как удалённые."""
    return Deal.active().where(Deal.is_closed == False)


def get_deals_by_client_id(client_id: int):
    return Deal.active().where(Deal.client_id == client_id)


def get_deal_by_id(deal_id: int) -> Deal | None:
    return Deal.active().where(Deal.id == deal_id).get_or_none()


def get_distinct_statuses() -> list[str]:
    """Возвращает список уникальных статусов сделок."""
    query = Deal.select(Deal.status.distinct()).where(Deal.status.is_null(False))
    return [row.status for row in query]


# ──────────────────────────── Добавление ─────────────────────────────


def add_deal(**kwargs):
    """Создаёт новую сделку.

    Обязательные поля: ``client_id``, ``start_date``, ``description``.
    После создания создаётся локальная папка сделки «Сделка - …» внутри папки клиента;
    путь сохраняется в ``deal.drive_folder_path``.
    """

    required_fields = {"client_id", "start_date", "description"}
    missing = [f for f in required_fields if not kwargs.get(f)]
    if missing:
        raise ValueError(f"Отсутствуют обязательные поля: {', '.join(missing)}")

    client = get_client_by_id(kwargs["client_id"])
    if not client:
        raise ValueError("Клиент не найден.")

    allowed_fields = {
        "start_date",
        "status",
        "description",
        "calculations",
        "reminder_date",
        "is_closed",
        "closed_reason",
    }

    clean_data: dict = {
        key: kwargs[key]
        for key in allowed_fields
        if key in kwargs and kwargs[key] not in ("", None)
    }

    initial_note = clean_data.pop("calculations", None)

    # FK клиент
    clean_data["client"] = client
    with db.atomic():
        deal: Deal = Deal.create(**clean_data)
        if initial_note:
            deal_journal.append_entry(deal, initial_note)
        logger.info(
            "✅ Сделка id=%s создана: клиент %s — %s",
            deal.id,
            client.name,
            deal.description,
        )

        # ───── создание папки сделки ─────
        try:
            local_path, web_link = create_deal_folder(
                client.name,
                deal.description,
                client_drive_link=client.drive_folder_link,
            )
            logger.info("📁 Папка сделки создана: %s", local_path)
            if web_link:
                logger.info("🔗 Google Drive-ссылка сделки: %s", web_link)
            deal.drive_folder_path = local_path
            deal.drive_folder_link = web_link
            deal.save()
        except Exception as e:
            logger.error("❌ Ошибка создания папки сделки: %s", e)

        return deal


def add_deal_from_policy(policy: Policy) -> Deal:
    """Создаёт сделку на основе полиса и привязывает полис к ней."""

    parts = []
    if policy.insurance_type:
        parts.append(policy.insurance_type)
    if policy.vehicle_brand:
        brand = policy.vehicle_brand
        if policy.vehicle_model:
            brand += f" {policy.vehicle_model}"
        parts.append(brand)
    description = " ".join(parts).strip() or f"Из полиса {policy.policy_number}"

    start_date = policy.start_date or date.today()
    reminder_date = start_date + relativedelta(months=9)

    deal = add_deal(
        client_id=policy.client_id,
        start_date=start_date,
        description=description,
        reminder_date=reminder_date,
    )

    try:
        from services.folder_utils import move_policy_folder_to_deal

        new_path = move_policy_folder_to_deal(
            policy.drive_folder_link,
            policy.client.name,
            deal.description,
        )
        if new_path:
            policy.drive_folder_link = new_path
    except Exception:
        logger.exception("Не удалось переместить папку полиса")

    policy.deal = deal
    policy.save()
    return deal


def add_deal_from_policies(policies: list[Policy]) -> Deal:
    """Создаёт сделку и привязывает к ней несколько полисов.

    Первая политика используется для формирования описания сделки,
    аналогично :func:`add_deal_from_policy`, остальные полисы просто
    привязываются к созданной сделке.

    Parameters
    ----------
    policies: list[Policy]
        Список полисов, которые необходимо объединить в одну сделку.

    Returns
    -------
    Deal
        Созданная сделка.
    """

    if not policies:
        raise ValueError("Нет полисов для создания сделки")

    first, *rest = policies
    deal = add_deal_from_policy(first)

    from services.folder_utils import move_policy_folder_to_deal

    for policy in rest:
        try:
            new_path = move_policy_folder_to_deal(
                policy.drive_folder_link,
                policy.client.name,
                deal.description,
            )
            if new_path:
                policy.drive_folder_link = new_path
        except Exception:
            logger.exception("Не удалось переместить папку полиса")
        policy.deal = deal
        policy.save()

    return deal


# ──────────────────────────── Обновление ─────────────────────────────


def update_deal(deal: Deal, *, journal_entry: str | None = None, **kwargs):
    """Обновляет сделку.

    Параметр ``journal_entry`` добавляет запись в журнал ``Deal.calculations``.
    Передаваемый ``calculations`` трактуется как текст расчёта и сохраняется в
    таблицу :class:`DealCalculation`.
    """

    with db.atomic():
        allowed_fields = {
            "start_date",
            "status",
            "description",
            "reminder_date",
            "is_closed",
            "closed_reason",
            "client_id",
        }

        old_client_name = deal.client.name if deal.client_id else None
        old_desc = deal.description

        # Собираем простые обновления (кроме calculations)
        updates: dict = {
            key: kwargs[key]
            for key in allowed_fields
            if key in kwargs and kwargs[key] not in ("", None)
        }

        # Смена клиента
        if "client_id" in updates:
            client = get_client_by_id(updates.pop("client_id"))
            if not client:
                raise ValueError("Клиент не найден.")
            deal.client = client

        # calculations -> отдельная таблица
        new_calc: str | None = kwargs.get("calculations")
        new_note: str | None = journal_entry
        auto_note: str | None = None

        if kwargs.get("is_closed") and kwargs.get("closed_reason"):
            auto_note = f"Сделка закрыта. Причина: {kwargs['closed_reason']}"

        if not updates and not new_calc and not new_note and not auto_note:
            return deal

        # Применяем простые обновления
        for key, value in updates.items():
            setattr(deal, key, value)

        dirty_fields = list(deal.dirty_fields)
        log_updates = {}
        for f in dirty_fields:
            value = getattr(deal, f.name)
            if isinstance(value, (date, datetime)):
                value = value.isoformat()
            elif isinstance(value, Model):
                value = str(value)
            log_updates[f.name] = value

        deal.save()
        logger.info("✏️ Обновлена сделка id=%s: %s", deal.id, log_updates)

        # Переименование папки при изменении описания или клиента
        new_client_name = deal.client.name if deal.client_id else None
        new_desc = deal.description
        if (
            (old_client_name and new_client_name and old_client_name != new_client_name)
            or old_desc != new_desc
        ):
            try:
                from services.folder_utils import rename_deal_folder

                new_path, _ = rename_deal_folder(
                    old_client_name or "",
                    old_desc,
                    new_client_name or "",
                    new_desc,
                    deal.drive_folder_link,
                    deal.drive_folder_path,
                )
                if new_path and new_path != deal.drive_folder_path:
                    deal.drive_folder_path = new_path
                    deal.save(only=[Deal.drive_folder_path, Deal.drive_folder_link])
            except Exception:
                logger.exception("Не удалось переименовать папку сделки")

        if auto_note:
            deal_journal.append_entry(deal, auto_note)

        if new_note:
            deal_journal.append_entry(deal, new_note)

        # Добавляем расчётную запись
        if new_calc:
            from services.calculation_service import add_calculation

            add_calculation(deal.id, note=new_calc)
        return deal


# ──────────────────────────── Удаление ─────────────────────────────


def mark_deal_deleted(deal_id: int):
    with db.atomic():
        deal = Deal.get_or_none(Deal.id == deal_id)
        if deal:
            deal.soft_delete()
            try:
                from services.folder_utils import rename_deal_folder

                new_desc = f"{deal.description} deleted"
                new_path, _ = rename_deal_folder(
                    deal.client.name,
                    deal.description,
                    deal.client.name,
                    new_desc,
                    deal.drive_folder_link,
                    deal.drive_folder_path,
                )
                deal.description = new_desc
                deal.drive_folder_path = new_path
                deal.save(
                    only=[Deal.description, Deal.drive_folder_path, Deal.is_deleted]
                )
                logger.info("Сделка id=%s помечена удалённой", deal.id)
            except Exception:
                logger.exception("Не удалось пометить папку сделки удалённой")
        else:
            logger.warning("❗ Сделка с id=%s не найдена для удаления", deal_id)


def apply_deal_filters(
    query,
    search_text: str = "",
    column_filters: dict | None = None,
):
    extra_fields = [
        Deal.description,
        Deal.status,
        Client.name,
        Client.phone,
        Deal.calculations,
    ]

    if column_filters and Executor.full_name in column_filters:
        query = (
            query.switch(Deal)
            .join(DealExecutor, JOIN.LEFT_OUTER, on=(DealExecutor.deal == Deal.id))
            .join(Executor, JOIN.LEFT_OUTER, on=(DealExecutor.executor == Executor.id))
        )

    query = apply_search_and_filters(
        query, Deal, search_text, column_filters, extra_fields
    )
    return query


# ──────────────────────────── Пагинация ─────────────────────────────


def get_deals_page(
    page: int,
    per_page: int,
    search_text: str = "",
    show_deleted: bool = False,
    order_by: str = "reminder_date",
    order_dir: str = "asc",
    column_filters: dict | None = None,
    **filters,
) -> ModelSelect:
    """Вернуть страницу сделок с указанными фильтрами."""
    logger.debug("column_filters=%s", column_filters)
    query = build_deal_query(
        search_text=search_text,
        show_deleted=show_deleted,
        column_filters=column_filters,
        **filters,
    )

    # 👉 Стабильная сортировка
    if order_by == "executor":
        query = (
            query.switch(Deal)
            .join(DealExecutor, JOIN.LEFT_OUTER, on=(DealExecutor.deal == Deal.id))
            .join(Executor, JOIN.LEFT_OUTER, on=(DealExecutor.executor == Executor.id))
        )
        if order_dir == "desc":
            query = query.order_by(Executor.full_name.desc(), Deal.id.desc())
        else:
            query = query.order_by(Executor.full_name.asc(), Deal.id.asc())
    elif order_by and hasattr(Deal, order_by):
        order_field = getattr(Deal, order_by)
        if order_dir == "desc":
            query = query.order_by(order_field.desc(), Deal.id.desc())
        else:
            query = query.order_by(order_field.asc(), Deal.id.asc())
    else:
        query = query.order_by(Deal.start_date.desc(), Deal.id.desc())

    from peewee import prefetch

    offset = (page - 1) * per_page
    page_query = query.limit(per_page).offset(offset)
    items = list(prefetch(page_query, DealExecutor, Executor))
    for deal in items:
        ex = deal.executors[0].executor if getattr(deal, "executors", []) else None
        setattr(deal, "_executor", ex)
    return items


def get_open_deals_page(page: int = 1, per_page: int = 50) -> ModelSelect:
    """Возвращает открытые сделки постранично."""
    return (
        Deal.active()
        .where(Deal.is_closed == False)
        .order_by(Deal.start_date.desc())
        .paginate(page, per_page)
    )


# ──────────────────────────── Связанные сущности ─────────────────────────────


def get_policies_by_deal_id(deal_id: int) -> ModelSelect:
    """Вернуть полисы, привязанные к сделке."""
    return Policy.active().where(Policy.deal == deal_id)


def get_tasks_by_deal_id(deal_id: int) -> ModelSelect:
    """Вернуть задачи, связанные со сделкой."""
    return Task.active().where(Task.deal == deal_id)


def build_deal_query(
    search_text: str = "",
    show_deleted: bool = False,
    show_closed: bool = False,
    column_filters: dict | None = None,
) -> ModelSelect:
    """Базовый запрос сделок с фильтрами по статусам."""
    base = Deal.active() if not show_deleted else Deal.select()
    query = base.join(Client)

    query = apply_deal_filters(query, search_text, column_filters)

    if not show_closed:
        query = query.where(Deal.is_closed == False)

    return query


def get_next_deal(current_deal: Deal) -> Deal | None:
    """Найти следующую сделку по дате напоминания."""
    if current_deal.reminder_date is None:
        return None

    return (
        get_open_deals()
        .where(
            (Deal.reminder_date > current_deal.reminder_date)
            | (
                (Deal.reminder_date == current_deal.reminder_date)
                & (Deal.id > current_deal.id)
            )
        )
        .order_by(Deal.reminder_date.asc(), Deal.id.asc())
        .first()
    )


def get_prev_deal(current_deal: Deal) -> Deal | None:
    """Найти предыдущую сделку по дате напоминания."""
    if current_deal.reminder_date is None:
        return None

    return (
        get_open_deals()
        .where(
            (Deal.reminder_date < current_deal.reminder_date)
            | (
                (Deal.reminder_date == current_deal.reminder_date)
                & (Deal.id < current_deal.id)
            )
        )
        .order_by(Deal.reminder_date.desc(), Deal.id.desc())
        .first()
    )


def refresh_deal_drive_link(deal: Deal) -> None:
    """Попытаться найти ссылку папки сделки на Google Drive."""
    if deal.drive_folder_link:
        return

    client_link = deal.client.drive_folder_link if deal.client else None
    if not client_link or Credentials is None:
        return

    try:
        deal_name = sanitize_name(f"Сделка - {deal.description}")
        parent_id = extract_folder_id(client_link)
        if not parent_id:
            return
        link = find_drive_folder(deal_name, parent_id)
        if link:
            deal.drive_folder_link = link
            deal.save(only=[Deal.drive_folder_link])
            logger.info("🔗 Обновлена ссылка сделки на Drive: %s", link)
    except Exception:
        logger.exception("Не удалось обновить ссылку на папку сделки %s", deal.id)<|MERGE_RESOLUTION|>--- conflicted
+++ resolved
@@ -9,11 +9,9 @@
 """
 import logging
 from datetime import date, datetime
-<<<<<<< HEAD
 from dateutil.relativedelta import relativedelta
 from utils.time_utils import now_str
-=======
->>>>>>> 4faaf218
+
 
 from peewee import JOIN, ModelSelect, Model  # если ещё не импортирован
 
