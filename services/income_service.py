--- conflicted
+++ resolved
@@ -2,15 +2,14 @@
 
 import logging
 from typing import Any
-
-logger = logging.getLogger(__name__)
 
 from peewee import JOIN
 from database.models import Client, Income, Payment, Policy, Deal
 from services.payment_service import get_payment_by_id
 
+logger = logging.getLogger(__name__)
+
 # ───────────────────────── базовые CRUD ─────────────────────────
-
 
 def get_all_incomes():
     """Вернуть все доходы без удалённых."""
@@ -60,39 +59,19 @@
     show_deleted: bool = False,
     include_received: bool = True,
     received_date_range=None,
-<<<<<<< HEAD
     column_filters: dict[str, str] | None = None,
-=======
     *,
     only_received: bool = False,
->>>>>>> baf3ed6b
     **kwargs,
 ):
-    """Получить страницу доходов по фильтрам.
-
-    Args:
-        page: Номер страницы.
-        per_page: Количество записей на странице.
-        order_by: Поле сортировки.
-        order_dir: Направление сортировки.
-        search_text: Строка поиска.
-        show_deleted: Учитывать удалённые записи.
-        include_received: Показывать полученные доходы.
-        received_date_range: Диапазон дат получения.
-
-    Returns:
-        ModelSelect: Отфильтрованная выборка доходов.
-    """
+    """Получить страницу доходов по фильтрам."""
     query = build_income_query(
         search_text=search_text,
         show_deleted=show_deleted,
         include_received=include_received,
         received_date_range=received_date_range,
-<<<<<<< HEAD
         column_filters=column_filters,
-=======
         only_received=only_received,
->>>>>>> baf3ed6b
         **kwargs,
     )
 
@@ -103,7 +82,6 @@
         else:
             field = Income.received_date
     else:
-        # ожидается поле peewee
         field = order_by
 
     query = query.order_by(field.desc() if order_dir == "desc" else field.asc())
@@ -114,16 +92,8 @@
 
 # ─────────────────────────── Добавление ───────────────────────────
 
-
 def add_income(**kwargs):
-    """Создать запись дохода по платежу.
-
-    Args:
-        **kwargs: Параметры дохода, включая ``payment`` или ``payment_id`` и ``amount``.
-
-    Returns:
-        Income: Созданная запись дохода.
-    """
+    """Создать запись дохода по платежу."""
     payment = kwargs.get("payment") or get_payment_by_id(kwargs.get("payment_id"))
     if not payment:
         raise ValueError("Не найден платёж")
@@ -146,30 +116,13 @@
         logger.error("❌ Ошибка при создании дохода: %s", e)
         raise
 
-    # Автоматическая задача
-    # due_date = payment.payment_date or date.today()
-    # add_task(
-    #     title="получить",
-    #     due_date=due_date,
-    #     policy_id=payment.policy_id
-    # )
-
     return income
 
 
 # ─────────────────────────── Обновление ───────────────────────────
 
-
 def update_income(income: Income, **kwargs):
-    """Обновить запись дохода.
-
-    Args:
-        income: Изменяемый объект дохода.
-        **kwargs: Поля для обновления.
-
-    Returns:
-        Income: Обновлённая запись дохода.
-    """
+    """Обновить запись дохода."""
     allowed_fields = {
         "payment",
         "payment_id",
@@ -207,12 +160,9 @@
     include_received=True,
     received_date_range=None,
     deal_id=None,
-<<<<<<< HEAD
     column_filters: dict[str, str] | None = None,
-=======
     *,
     only_received: bool = False,
->>>>>>> baf3ed6b
 ):
     if not show_deleted:
         query = query.where(Income.is_deleted == False)
@@ -247,15 +197,11 @@
     show_deleted: bool = False,
     include_received: bool = True,
     received_date_range=None,
-<<<<<<< HEAD
     column_filters: dict[str, str] | None = None,
-=======
     *,
     only_received: bool = False,
->>>>>>> baf3ed6b
     **kwargs,
 ):
-    # JOIN Payment, Policy, Client, Deal
     query = (
         Income.select(Income, Payment, Policy, Client, Deal)
         .join(Payment, on=(Income.payment == Payment.id))
@@ -267,34 +213,16 @@
         .join(Deal, JOIN.LEFT_OUTER, on=(Policy.deal == Deal.id))
     )
 
-    if not show_deleted:
-        query = query.where(Income.is_deleted == False)
-
-    if search_text:
-        query = query.where(
-            (Policy.policy_number.contains(search_text))
-            | (Client.name.contains(search_text))
-            | (Deal.description.contains(search_text))
-            | (Policy.note.contains(search_text))
-        )
-
-    if only_received:
-        query = query.where(Income.received_date.is_null(False))
-    elif not include_received:
-        query = query.where(Income.received_date.is_null(True))
-    if received_date_range:
-        date_from, date_to = received_date_range
-        if date_from:
-            query = query.where(Income.received_date >= date_from)
-        if date_to:
-            query = query.where(Income.received_date <= date_to)
-    deal_id = kwargs.get("deal_id")
-    if deal_id:
-        query = query.where(Policy.deal_id == deal_id)
-
-    from services.query_utils import apply_column_filters
-
-    query = apply_column_filters(query, column_filters, Income)
+    query = apply_income_filters(
+        query=query,
+        search_text=search_text,
+        show_deleted=show_deleted,
+        include_received=include_received,
+        received_date_range=received_date_range,
+        deal_id=kwargs.get("deal_id"),
+        column_filters=column_filters,
+        only_received=only_received,
+    )
 
     return query
 
