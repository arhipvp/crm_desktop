"""Функции для работы с очередью задач."""

import datetime as _dt
import logging

from peewee import JOIN
from playhouse.shortcuts import prefetch

from database.db import db
from database.models import Client, Deal, Policy, Task
from services.deal_service import refresh_deal_drive_link
from .task_states import IDLE, QUEUED, SENT


logger = logging.getLogger(__name__)


def queue_task(task_id: int):
    """Поставить задачу в очередь (idle → queued)."""
    with db.atomic():
        t = Task.active().where(Task.id == task_id).get_or_none()
        if t and t.dispatch_state == IDLE:
            t.dispatch_state = QUEUED
            t.queued_at = _dt.datetime.utcnow()
            t.save()
            logger.info("📤 Задача id=%s поставлена в очередь", t.id)
            from services.telegram_service import notify_admin_safe

            notify_admin_safe(f"📤 Задача #{t.id} поставлена в очередь")
        elif t:
            logger.info(
                "⏭ Задача id=%s не поставлена в очередь: состояние %s",
                t.id,
                t.dispatch_state,
            )


def get_clients_with_queued_tasks() -> list[Client]:
    """Вернуть уникальных клиентов с задачами в состоянии ``queued``."""
    deal_clients = (
        Client.active()
        .distinct()
        .join(Deal)
        .join(Task)
        .where(
<<<<<<< HEAD
            (Task.dispatch_state == QUEUED)
            & (Task.is_deleted == False)
            & (Deal.is_deleted == False)
            & (Client.is_deleted == False)
=======
            (Deal.is_deleted == False)
            & (Task.dispatch_state == QUEUED)
            & (Task.is_deleted == False)
>>>>>>> e16f8ead
        )
    )
    policy_clients = (
        Client.active()
        .distinct()
        .join(Policy)
        .join(Task)
        .where(
<<<<<<< HEAD
            (Task.dispatch_state == QUEUED)
            & (Task.is_deleted == False)
            & (Policy.is_deleted == False)
            & (Client.is_deleted == False)
=======
            (Policy.is_deleted == False)
            & (Task.dispatch_state == QUEUED)
            & (Task.is_deleted == False)
>>>>>>> e16f8ead
        )
    )
    return list(deal_clients.union(policy_clients))


def _dispatch_tasks(
    filter_cond,
    chat_id: int,
    log_suffix: str,
    limit: int | None = 1,
) -> list[Task]:
    """Выбрать задачи из очереди по условию и отметить как отправленные.

    Parameters:
        filter_cond: Дополнительное условие фильтрации задач.
        chat_id: Идентификатор чата Telegram, куда отправляются задачи.
        log_suffix: Суффикс для сообщений журнала.
        limit: Максимальное количество выдаваемых задач, ``None`` — без
            ограничения.
    """
    with db.atomic():
        query = (
            Task.active()
            .select()
            .join(Deal, JOIN.LEFT_OUTER)
            .switch(Task)
            .join(Policy, JOIN.LEFT_OUTER)
        )
        where_expr = Task.dispatch_state == QUEUED
        if filter_cond is not None:
            where_expr &= filter_cond
        query = query.where(where_expr).order_by(Task.queued_at.asc()).distinct()
        if limit is not None:
            query = query.limit(limit)

        task_list = list(prefetch(query, Deal, Policy, Client))
        if not task_list:
            logger.info("📭 Нет задач в очереди%s", log_suffix)
            return []

        task_ids = [t.id for t in task_list]
        Task.update(dispatch_state=SENT, tg_chat_id=chat_id).where(Task.id.in_(task_ids)).execute()
        for task in task_list:
            task.dispatch_state = SENT
            task.tg_chat_id = chat_id
            if task.deal:
                refresh_deal_drive_link(task.deal)
            logger.info(
                "📬 Задача id=%s выдана в Telegram%s: chat_id=%s",
                task.id,
                log_suffix,
                chat_id,
            )
        return task_list


def pop_next_by_client(chat_id: int, client_id: int) -> Task | None:
    """Выдать следующую задачу из очереди, фильтруя по клиенту."""
    tasks = _dispatch_tasks(
        (Deal.client_id == client_id) | (Policy.client_id == client_id),
        chat_id,
        f" для клиента {client_id}",
        limit=1,
    )
    return tasks[0] if tasks else None


def get_deals_with_queued_tasks(client_id: int) -> list[Deal]:
    """Вернуть сделки клиента, у которых есть задачи в очереди."""
    base = (
        Deal.select()
        .distinct()
        .join(Task)
        .where(
            (Task.dispatch_state == QUEUED)
            & (Task.is_deleted == False)
            & (Deal.is_deleted == False)
            & (Deal.client_id == client_id)
        )
    )
    return list(prefetch(base, Client))


def get_all_deals_with_queued_tasks() -> list[Deal]:
    """Вернуть все сделки, у которых есть задачи в очереди."""
    base = (
        Deal.select()
        .distinct()
        .join(Task)
        .where(
            (Task.dispatch_state == QUEUED)
            & (Task.is_deleted == False)
            & (Deal.is_deleted == False)
        )
    )
    return list(prefetch(base, Client))


def pop_next_by_deal(chat_id: int, deal_id: int) -> Task | None:
    """Выдать следующую задачу из очереди для сделки."""
    tasks = _dispatch_tasks(
        Task.deal_id == deal_id,
        chat_id,
        f" для сделки {deal_id}",
        limit=1,
    )
    return tasks[0] if tasks else None


def pop_all_by_deal(chat_id: int, deal_id: int) -> list[Task]:
    """Выдать все задачи из очереди для сделки."""
    return _dispatch_tasks(
        Task.deal_id == deal_id,
        chat_id,
        f" для сделки {deal_id}",
        limit=None,
    )


def pop_next(chat_id: int) -> Task | None:
    tasks = _dispatch_tasks(None, chat_id, "", limit=1)
    return tasks[0] if tasks else None


def return_to_queue(task_id: int):
    with db.atomic():
        t = Task.active().where(Task.id == task_id).get_or_none()
        if t and t.dispatch_state == SENT:
            t.dispatch_state = QUEUED
            t.tg_chat_id = None
            t.tg_message_id = None
            t.queued_at = _dt.datetime.utcnow()
            t.save()
            logger.info("↩ Задача id=%s возвращена в очередь", t.id)
            from services.telegram_service import notify_admin_safe

            notify_admin_safe(f"↩ Задача #{t.id} возвращена в очередь")


def get_queued_tasks_by_deal(deal_id: int) -> list[Task]:
    """Вернуть задачи в очереди для указанной сделки."""
    policy_subq = (
        Policy.select(Policy.id)
        .where(Policy.deal_id == deal_id)
    )

    base = (
        Task.active()
        .where(
            (Task.dispatch_state == QUEUED)
            & ((Task.deal_id == deal_id) | (Task.policy_id.in_(policy_subq)))
        )
    )
    return list(prefetch(base, Deal, Policy, Client))


def get_all_queued_tasks() -> list[Task]:
    """Вернуть все задачи в состоянии ``queued`` с предзагрузкой связей."""
    base = (
        Task.active()
        .where(Task.dispatch_state == QUEUED)
        .order_by(Task.queued_at.asc())
    )
    return list(prefetch(base, Deal, Policy, Client))


def pop_task_by_id(chat_id: int, task_id: int) -> Task | None:
    """Выдать задачу по id, если она в очереди."""
    with db.atomic():
        task = (
            Task.active()
            .where((Task.id == task_id) & (Task.dispatch_state == QUEUED))
            .first()
        )
        if not task:
            return None

        task.dispatch_state = SENT
        task.tg_chat_id = chat_id
        task.save()

        result = list(
            prefetch(Task.select().where(Task.id == task.id), Deal, Policy, Client)
        )
        task = result[0] if result else None
        if task and task.deal:
            refresh_deal_drive_link(task.deal)
        return task


__all__ = [
    "queue_task",
    "get_clients_with_queued_tasks",
    "pop_next_by_client",
    "get_deals_with_queued_tasks",
    "get_all_deals_with_queued_tasks",
    "pop_next_by_deal",
    "pop_all_by_deal",
    "pop_next",
    "return_to_queue",
    "get_queued_tasks_by_deal",
    "get_all_queued_tasks",
    "pop_task_by_id",
]
<|MERGE_RESOLUTION|>--- conflicted
+++ resolved
@@ -43,16 +43,9 @@
         .join(Deal)
         .join(Task)
         .where(
-<<<<<<< HEAD
-            (Task.dispatch_state == QUEUED)
-            & (Task.is_deleted == False)
-            & (Deal.is_deleted == False)
-            & (Client.is_deleted == False)
-=======
             (Deal.is_deleted == False)
             & (Task.dispatch_state == QUEUED)
             & (Task.is_deleted == False)
->>>>>>> e16f8ead
         )
     )
     policy_clients = (
@@ -61,16 +54,9 @@
         .join(Policy)
         .join(Task)
         .where(
-<<<<<<< HEAD
-            (Task.dispatch_state == QUEUED)
-            & (Task.is_deleted == False)
-            & (Policy.is_deleted == False)
-            & (Client.is_deleted == False)
-=======
             (Policy.is_deleted == False)
             & (Task.dispatch_state == QUEUED)
             & (Task.is_deleted == False)
->>>>>>> e16f8ead
         )
     )
     return list(deal_clients.union(policy_clients))
