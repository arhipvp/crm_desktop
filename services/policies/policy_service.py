--- conflicted
+++ resolved
@@ -575,16 +575,12 @@
     with db.atomic():
         for key, value in updates.items():
             setattr(policy, key, value)
-<<<<<<< HEAD
         logger.info(
             "✏️ Обновление полиса id=%s №%s: %s",
             policy.id,
             policy.policy_number,
             updates,
         )
-=======
-        logger.info("✏️ Обновление полиса #%s: %s", policy.id, log_updates)
->>>>>>> cb8e9ed1
         policy.save()
         logger.info(
             "✅ Полис id=%s №%s успешно обновлён",
