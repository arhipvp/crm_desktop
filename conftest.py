--- conflicted
+++ resolved
@@ -80,6 +80,7 @@
         except Exception:
             pass
 
+
 @pytest.fixture()
 def in_memory_db(monkeypatch):
     # If db is not initialized yet, bind it to a fresh in-memory DB.
@@ -115,8 +116,9 @@
     )
 
 
-@pytest.fixture()
+@pytest.fixture(params=["ps", "ts", "ins"])
 def sent_notify(monkeypatch, request):
+    """Parametrized notifier stub: 'ps', 'ts', or 'ins'."""
     sent = {}
     modules = {"ps": ps, "ts": ts, "ins": ins}
     module = modules[request.param]
@@ -125,10 +127,7 @@
     )
     return sent
 
-<<<<<<< HEAD
-=======
 
->>>>>>> 78df83a1
 @pytest.fixture()
 def mock_payments(monkeypatch):
     monkeypatch.setattr(
@@ -142,10 +141,7 @@
     )
     monkeypatch.setattr(Payment, "soft_delete", lambda self: self.delete_instance())
 
-<<<<<<< HEAD
-=======
 
->>>>>>> 78df83a1
 @pytest.fixture()
 def dummy_main_window(monkeypatch, qapp):
     """Фабрика для создания MainWindow с заглушёнными вкладками."""
