import json
import logging
import os
from pathlib import Path

logger = logging.getLogger(__name__)

SETTINGS_PATH = Path(os.path.expanduser("~")) / ".crm_desktop" / "ui_settings.json"


def _load_data() -> dict:
    if SETTINGS_PATH.exists():
        try:
            with open(SETTINGS_PATH, "r", encoding="utf-8") as f:
                return json.load(f)
        except Exception as e:  # pragma: no cover - logging only
            logger.exception("Failed to load settings: %s", e)
    return {}


def _save_data(data: dict) -> None:
    SETTINGS_PATH.parent.mkdir(parents=True, exist_ok=True)
    try:
        with open(SETTINGS_PATH, "w", encoding="utf-8") as f:
            json.dump(data, f, ensure_ascii=False, indent=2)
    except Exception as e:  # pragma: no cover - logging only
        logger.exception("Failed to save settings: %s", e)


def get_table_settings(name: str) -> dict:
    data = _load_data()
    return data.get("tables", {}).get(name, {})


def get_table_filters(name: str) -> dict:
    """Возвращает сохранённые фильтры для таблицы."""
    data = _load_data()
    return data.get("table_filters", {}).get(name, {})


def set_table_settings(name: str, settings: dict) -> None:
    data = _load_data()
    tables = data.setdefault("tables", {})
    tables[name] = settings
    _save_data(data)


<<<<<<< HEAD
def set_table_filters(name: str, filters: dict) -> None:
    """Сохраняет фильтры таблицы."""
    data = _load_data()
    table_filters = data.setdefault("table_filters", {})
    table_filters[name] = filters
=======
def get_app_settings() -> dict:
    """Возвращает общие настройки приложения."""
    data = _load_data()
    return data.get("app", {})


def set_app_settings(settings: dict) -> None:
    """Сохраняет общие настройки приложения."""
    data = _load_data()
    data["app"] = settings
>>>>>>> 5a1ad53c
    _save_data(data)<|MERGE_RESOLUTION|>--- conflicted
+++ resolved
@@ -32,12 +32,6 @@
     return data.get("tables", {}).get(name, {})
 
 
-def get_table_filters(name: str) -> dict:
-    """Возвращает сохранённые фильтры для таблицы."""
-    data = _load_data()
-    return data.get("table_filters", {}).get(name, {})
-
-
 def set_table_settings(name: str, settings: dict) -> None:
     data = _load_data()
     tables = data.setdefault("tables", {})
@@ -45,13 +39,20 @@
     _save_data(data)
 
 
-<<<<<<< HEAD
+def get_table_filters(name: str) -> dict:
+    """Возвращает сохранённые фильтры для таблицы."""
+    data = _load_data()
+    return data.get("table_filters", {}).get(name, {})
+
+
 def set_table_filters(name: str, filters: dict) -> None:
     """Сохраняет фильтры таблицы."""
     data = _load_data()
     table_filters = data.setdefault("table_filters", {})
     table_filters[name] = filters
-=======
+    _save_data(data)
+
+
 def get_app_settings() -> dict:
     """Возвращает общие настройки приложения."""
     data = _load_data()
@@ -62,5 +63,4 @@
     """Сохраняет общие настройки приложения."""
     data = _load_data()
     data["app"] = settings
->>>>>>> 5a1ad53c
     _save_data(data)