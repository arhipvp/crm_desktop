--- conflicted
+++ resolved
@@ -476,15 +476,7 @@
     def export_csv(self, path: str | None = None):
         objs = self.get_selected_objects()
         if not objs:
-<<<<<<< HEAD
             QMessageBox.warning(self, "Экспорт", "Нет выбранных строк")
-=======
-            QMessageBox.warning(
-                self,
-                "Экспорт",
-                "Выберите строки для экспорта",
-            )
->>>>>>> e29dc133
             return
         if path is None:
             path, _ = QFileDialog.getSaveFileName(
