import logging

logger = logging.getLogger(__name__)

from peewee import Field
from PySide6.QtCore import Qt, Signal, QSortFilterProxyModel
from PySide6.QtGui import QShortcut
from PySide6.QtWidgets import (
    QHBoxLayout,
    QHeaderView,
    QMenu,
    QSplitter,
    QTableView,
    QVBoxLayout,
    QWidget,
    QFileDialog,
    QMessageBox,
)

from ui.base.table_controller import TableController
from ui.common.filter_controls import FilterControls
from ui.common.paginator import Paginator
from ui.common.styled_widgets import styled_button
from ui.common.column_filter_row import ColumnFilterRow
from ui import settings as ui_settings
from services.folder_utils import open_folder, copy_text_to_clipboard
from services.export_service import export_objects_to_csv
from database.models import Deal


class BaseTableView(QWidget):
    row_double_clicked = Signal(object)  # объект строки по двойному клику
    data_loaded = Signal(int)  # сигнал о загрузке данных (количество)

    # Соответствие индекса столбца полю модели. Значение ``None`` скрывает фильтр.
    COLUMN_FIELD_MAP: dict[int, Field | None] = {}

    def _on_filter_controls_changed(self, *args, **kwargs):
        """Безопасно обрабатывает изменение фильтров во время инициализации."""
        if hasattr(self, "filter_controls"):
            self.on_filter_changed(*args, **kwargs)

    def __init__(
        self,
        parent=None,
        *,
        model_class=None,
        form_class=None,
        get_page_func=None,
        get_total_func=None,
        can_edit=True,
        can_delete=True,
        can_add=True,
        edit_callback=None,
        delete_callback=None,
        can_restore=True,
        restore_callback=None,
        date_filter_field=None,
        filter_func=None,
        custom_actions=None,
        detail_view_class=None,
        controller: TableController | None = None,
        **kwargs,
    ):
        super().__init__(parent)

        self.form_class = form_class
        self.can_edit = can_edit
        self.can_delete = can_delete
        self.can_add = can_add
        self.edit_callback = edit_callback
        self.delete_callback = delete_callback
        self.can_restore = can_restore
        self.restore_callback = restore_callback
        self.custom_actions = custom_actions or []
        self.detail_view_class = detail_view_class

        self.controller = controller or TableController(
            self,
            model_class=model_class,
            get_page_func=get_page_func,
            get_total_func=get_total_func,
            filter_func=filter_func,
        )
        self.model_class = self.controller.model_class

        self.use_inline_details = True
        self.detail_widget = None
        self.settings_id = type(self).__name__

        self.default_sort_column = 0
        self.default_sort_order = Qt.AscendingOrder
        self.current_sort_column = self.default_sort_column
        self.current_sort_order = self.default_sort_order

        self.page = 1
        self.per_page = 30
        self.total_count = 0

        saved_settings = ui_settings.get_table_settings(self.settings_id) or {}
        try:
            self.per_page = int(saved_settings.get("per_page", self.per_page))
        except (TypeError, ValueError):
            pass

        # --- мастер-детал макет ---
        self.outer_layout = QVBoxLayout(self)
        self.splitter = QSplitter()
        self.left_panel = QWidget()
        self.left_layout = QVBoxLayout(self.left_panel)
        self.splitter.addWidget(self.left_panel)
        self.outer_layout.addWidget(self.splitter)
        self.setLayout(self.outer_layout)

        # Фильтры
        checkbox_map = kwargs.get("checkbox_map") or {}
        checkbox_map.setdefault("Показывать удалённые", lambda state: self.on_filter_changed())

        self.filter_controls = FilterControls(
            search_callback=self._on_filter_controls_changed,
            checkbox_map=checkbox_map,
            on_filter=self._on_filter_controls_changed,
            export_callback=self.export_csv,
            settings_name=self.settings_id,
            date_filter_field=date_filter_field,
            reset_callback=self._on_reset_filters,
        )

        self.left_layout.addWidget(self.filter_controls)
        QShortcut("Ctrl+F", self, activated=self.filter_controls.focus_search)

        # Кнопки
        self.button_row = QHBoxLayout()

        self.add_btn = styled_button("Добавить", icon="➕", role="primary", shortcut="Ctrl+N")
        self.add_btn.clicked.connect(self.add_new)
        self.button_row.addWidget(self.add_btn)
        self.add_btn.setVisible(self.can_add)

        self.edit_btn = styled_button("Редактировать", icon="✏️", shortcut="F2")
        self.edit_btn.setVisible(self.can_edit)
        self.edit_btn.clicked.connect(self._on_edit)
        self.button_row.addWidget(self.edit_btn)

        self.delete_btn = styled_button("Удалить", icon="🗑️", role="danger", shortcut="Del")
        self.delete_btn.clicked.connect(self._on_delete)
        self.button_row.addWidget(self.delete_btn)
        self.delete_btn.setVisible(self.can_delete)

        self.restore_btn = styled_button("Восстановить", icon="♻️", shortcut="Ctrl+R")
        self.restore_btn.clicked.connect(self._on_restore)
        self.button_row.addWidget(self.restore_btn)
        self.restore_btn.setVisible(self.can_restore)

        self.refresh_btn = styled_button("Обновить", icon="🔄", tooltip="Обновить список", shortcut="F5")
        self.refresh_btn.clicked.connect(self.refresh)
        self.button_row.addWidget(self.refresh_btn)

        self.select_all_btn = styled_button("Выделить все", shortcut="Ctrl+A")
        self.select_all_btn.clicked.connect(self._select_all_rows)
        self.button_row.addWidget(self.select_all_btn)

        self.button_row.addStretch()
        self.left_layout.addLayout(self.button_row)

        # Таблица
        self.table = QTableView()
        self.proxy_model = QSortFilterProxyModel(self)
        self.proxy_model.setSortRole(Qt.UserRole)
        self.proxy_model.setDynamicSortFilter(True)
        self.table.setEditTriggers(QTableView.NoEditTriggers)

        self.table.setModel(None)
        self.table.setSortingEnabled(True)
        header = self.table.horizontalHeader()
        header.setSectionsMovable(True)
        header.sortIndicatorChanged.connect(self._on_sort_indicator_changed)
        header.sectionResized.connect(self._on_section_resized)
        header.sectionMoved.connect(self._on_section_moved)
        header.setContextMenuPolicy(Qt.CustomContextMenu)
        header.customContextMenuRequested.connect(self._on_header_menu)
        self.table.setSelectionBehavior(QTableView.SelectRows)
        self.table.setAlternatingRowColors(True)
        header.setSectionResizeMode(QHeaderView.ResizeToContents)
        self.table.setContextMenuPolicy(Qt.CustomContextMenu)
        self.table.customContextMenuRequested.connect(self._on_table_menu)
        self.table.doubleClicked.connect(self._on_row_double_clicked)
        self.left_layout.addWidget(self.table)

        self.column_filters = ColumnFilterRow(linked_view=self.table)
        self.column_filters.filter_changed.connect(self._on_column_filter_changed)
        self.left_layout.insertWidget(self.left_layout.count() - 1, self.column_filters)

        # Пагинация
        self.paginator = Paginator(on_prev=self.prev_page, on_next=self.next_page, per_page=self.per_page)
        self.paginator.per_page_changed.connect(self._on_per_page_changed)
        self.left_layout.addWidget(self.paginator)

    def set_model_class_and_items(self, model_class, items, total_count=None):
        if self.controller:
            self.controller.set_model_class_and_items(model_class, items, total_count)

    def load_data(self):
        if self.controller:
            self.controller.load_data()

    def refresh(self):
        if self.controller:
            self.controller.refresh()

    def on_filter_changed(self, *args, **kwargs):
        if self.controller:
            self.controller.on_filter_changed(*args, **kwargs)

    def next_page(self):
        if self.controller:
            self.controller.next_page()

    def prev_page(self):
        if self.controller:
            self.controller.prev_page()

    def _on_per_page_changed(self, per_page: int):
        if self.controller:
            self.controller._on_per_page_changed(per_page)

    def _on_column_filter_changed(self, column: int, text: str):
        if self.controller:
            self.controller._on_column_filter_changed(column, text)

    def _on_reset_filters(self):
        if self.controller:
            self.controller._on_reset_filters()

    def get_column_filters(self) -> dict[Field, str]:
        if self.controller:
            return self.controller.get_column_filters()
        return {}

    def get_filters(self) -> dict:
        if self.controller:
            return self.controller.get_filters()
        return {}

    def add_new(self):
        if not self.form_class:
            return
        form = self.form_class()
        if form.exec():
            self.refresh()

    def edit_selected(self, _=None):
        self._on_edit()

    def delete_selected(self):
        # Заглушка: потомок может переопределить
        pass

    def set_detail_widget(self, widget):
        """Показывает виджет деталей справа от таблицы."""
        if self.detail_widget:
            self.detail_widget.setParent(None)
        self.detail_widget = widget
        self.splitter.addWidget(widget)
        self.splitter.setStretchFactor(0, 3)
        self.splitter.setStretchFactor(1, 2)

    def get_column_index(self, field_name: str) -> int:
        if not self.model:
            return 0
        for i, f in enumerate(self.model.fields):
            if f.name == field_name:
                return i
        return 0

    def _on_edit(self):
        if self.edit_callback:
            self.edit_callback()
        elif self.can_edit:
            self.edit_selected_default()

    def _on_delete(self):
        if self.delete_callback:
            self.delete_callback()
        elif self.can_delete:
            self.delete_selected_default()

    def _on_restore(self):
        if hasattr(self, "restore_callback") and self.restore_callback:
            self.restore_callback()
        elif self.can_restore:
            self.restore_selected_default()

    def _select_all_rows(self):
        """Выделяет все строки в таблице."""
        self.table.selectAll()

    def edit_selected_default(self):
        index = self.table.currentIndex()
        if not index.isValid():
            return
        obj = self.model.get_item(self._source_row(index))

        if self.detail_view_class:
            dlg = self.detail_view_class(obj, parent=self)
            dlg.exec()
            self.refresh()
        elif self.form_class:
            form = self.form_class(obj, parent=self)
            if form.exec():
                self.refresh()

    def delete_selected_default(self):
        from ui.common.message_boxes import confirm, show_error

        index = self.table.currentIndex()
        if not index.isValid():
            return
        obj = self.model.get_item(self._source_row(index))

        if confirm(f"Удалить {self.model_class.__name__} №{getattr(obj, 'id', '')}?"):
            try:
                svc = self._get_service_for_model(self.model_class)
                mark_func = getattr(svc, f"mark_{self.model_class.__name__.lower()}_deleted", None)
                if mark_func:
                    mark_func(obj.id)
                self.refresh()
            except Exception as e:
                logger.exception("❌ Ошибка при удалении объекта")
                show_error(str(e))

    def restore_selected_default(self):
        from ui.common.message_boxes import confirm, show_error

        index = self.table.currentIndex()
        if not index.isValid():
            return
        obj = self.model.get_item(self._source_row(index))

        if confirm(f"Восстановить {self.model_class.__name__} №{getattr(obj, 'id', '')}?"):
            try:
                svc = self._get_service_for_model(self.model_class)
                restore_func = getattr(svc, f"restore_{self.model_class.__name__.lower()}", None)
                if restore_func:
                    restore_func(obj.id)
                self.refresh()
            except Exception as e:
                logger.exception("❌ Ошибка при восстановлении объекта")
                show_error(str(e))

    def _get_service_for_model(self, model_class):
        if model_class.__name__ == "Policy":
            from services.policies import policy_service
            return policy_service
        if model_class.__name__ == "Payment":
            from services import payment_service
            return payment_service
        if model_class.__name__ == "Income":
            from services import income_service
            return income_service
        if model_class.__name__ == "Deal":
            from services import deal_service
            return deal_service
        if model_class.__name__ == "Task":
            from services import task_crud
            return task_crud
        if model_class.__name__ == "Expense":
            from services import expense_service
            return expense_service
        if model_class.__name__ == "DealCalculation":
            from services import calculation_service
            return calculation_service
        if model_class.__name__ == "Client":
            from services.clients import client_service
            return client_service

        raise ValueError("Нет сервиса для модели", model_class)

    def open_detail_view(self):
        index = self.table.currentIndex()
        if not index.isValid() or not self.detail_view_class:
            return
        obj = self.model.get_item(self._source_row(index))
        dlg = self.detail_view_class(obj, parent=self)
        dlg.exec()
        self.refresh()

    def _source_row(self, view_index):
        """Возвращает номер строки в исходной модели для индекса из таблицы."""
        return self.proxy_model.mapToSource(view_index).row()

    # BaseTableView
    def get_selected_object(self):
        index = self.table.currentIndex()
        if not index.isValid():
            return None
        return self.model.get_item(self._source_row(index))

    def get_selected_objects(self) -> list:
        if not self.model:
            return []
        sel = self.table.selectionModel().selectedRows()
        return [self.model.get_item(self._source_row(i)) for i in sel if i.isValid()]

    def get_selected_deal(self) -> Deal | None:
        """Возвращает связанную сделку для выбранной строки."""
        return None

    def open_selected_folder(self):
        """Открыть связанную папку для выбранной строки."""
        obj = self.get_selected_object()
        if not obj:
            return
        path = getattr(obj, "drive_folder_path", None) or getattr(obj, "drive_folder_link", None)
        if path:
            open_folder(path, parent=self)

    def open_selected_deal(self):
        """Открыть связанную сделку для выбранной строки."""
        deal = self.get_selected_deal()
        if not deal:
            return
        from ui.views.deal_detail import DealDetailView
        DealDetailView(deal, parent=self).exec()

    def export_csv(self, path: str | None = None, *, all_rows: bool = False, **_):
        """Экспорт объектов в CSV.

        - Логируем шаги (info/debug/warning).
        - Поддерживаем странный вызов с bool вместо пути (приводим к None).
        - Экспортируем только видимые колонки (по columnCount()).
        - Если ``all_rows`` истинен, экспортируем все строки модели.
        """
        if isinstance(path, bool):
            path = None

        objs = self.model.objects if all_rows else self.get_selected_objects()
        logger.info("Запрошен экспорт %d строк", len(objs))

        if not objs:
            logger.warning("Нет выбранных строк для экспорта")
            QMessageBox.warning(self, "Экспорт", "Нет выбранных строк")
            return

        if path is None:
            options = QFileDialog.Options()
            path, _ = QFileDialog.getSaveFileName(
                self,
                "Сохранить как CSV",
                "",
                "CSV Files (*.csv);;All Files (*)",
                options=options,
            )
        if not path:
            logger.warning("Экспорт отменён пользователем")
            return

        # Выбираем только видимые поля модели.
        try:
            column_count = self.model.columnCount()
        except Exception:
            column_count = len(getattr(self.model, "fields", []))

        model_fields = getattr(self.model, "fields", [])
        column_map = getattr(self, "COLUMN_FIELD_MAP", {})
        visible_indices = [
            i for i in range(column_count) if not self.table.isColumnHidden(i)
        ]

        fields = []
        for i in visible_indices:
            if len(model_fields) > i:
                fields.append(model_fields[i])
            else:
                fields.append(column_map.get(i))
        fields = [f for f in fields if f is not None]
        if len(fields) < len(visible_indices):
            logger.warning(
                "Найдено полей: %d < %d колонок", len(fields), len(visible_indices)
            )

        headers = [
            self.model.headerData(i, Qt.Horizontal, Qt.DisplayRole)
            for i in visible_indices
        ]

<<<<<<< HEAD
        try:
            export_objects_to_csv(path, objs, fields, headers=headers)
        except Exception as e:
            logger.exception("Ошибка экспорта CSV")
            QMessageBox.critical(self, "Экспорт", str(e))
        else:
            logger.info("Экспортировано %d строк в %s", len(objs), path)
            QMessageBox.information(
                self, "Экспорт", f"Экспортировано: {len(objs)}"
            )
=======
        logger.debug("Заголовки CSV: %s", [getattr(f, "name", str(f)) for f in fields])
        logger.debug("Количество объектов к экспорту: %d", len(objs))
        logger.debug("Сохраняем CSV в %s", path)

        export_objects_to_csv(path, objs, fields, headers=headers)
        logger.info("Экспортировано %d строк в %s", len(objs), path)

        QMessageBox.information(self, "Экспорт", f"Экспортировано: {len(objs)}")
>>>>>>> b4605409

    def _on_row_double_clicked(self, index):
        if not index.isValid():
            return
        obj = self.model.get_item(self._source_row(index))
        self.row_double_clicked.emit(obj)

    def _on_table_menu(self, pos):
        index = self.table.indexAt(pos)
        if not index.isValid():
            return
        self.table.selectRow(index.row())
        menu = QMenu(self)
        act_open = menu.addAction("Открыть/редактировать")
        act_delete = menu.addAction("Удалить")
        act_folder = menu.addAction("Открыть папку")
        has_path = bool(
            getattr(self.get_selected_object(), "drive_folder_path", None)
            or getattr(self.get_selected_object(), "drive_folder_link", None)
        )
        text = str(index.data() or "")
        act_copy = menu.addAction("Копировать значение")
        act_deal = menu.addAction("Открыть сделку")
        act_open.triggered.connect(self._on_edit)
        act_delete.triggered.connect(self._on_delete)
        act_folder.triggered.connect(self.open_selected_folder)
        act_copy.triggered.connect(lambda: copy_text_to_clipboard(text, parent=self))
        act_deal.triggered.connect(self.open_selected_deal)
        act_deal.setEnabled(bool(self.get_selected_deal()))
        act_folder.setEnabled(has_path)
        menu.exec(self.table.viewport().mapToGlobal(pos))

    def _on_header_menu(self, pos):
        header = self.table.horizontalHeader()
        menu = QMenu(self)
        for i in range(header.count()):
            text = header.model().headerData(i, Qt.Horizontal)
            action = menu.addAction(str(text))
            action.setCheckable(True)
            action.setChecked(not header.isSectionHidden(i))
            action.toggled.connect(lambda checked, i=i: self._toggle_column(i, checked))
        menu.exec(header.mapToGlobal(pos))

    def _toggle_column(self, index: int, visible: bool):
        self.table.setColumnHidden(index, not visible)
        self.column_filters.set_editor_visible(index, visible)
        self.save_table_settings()

    def _on_sort_indicator_changed(self, column: int, order: Qt.SortOrder):
        """Сохраняет текущую сортировку таблицы."""
        self.current_sort_column = column
        self.current_sort_order = order
        self.save_table_settings()

    def _on_section_resized(self, *_):
        self.save_table_settings()

    def _on_section_moved(self, *_):
        self.save_table_settings()

    def save_table_settings(self):
        """Сохраняет настройки сортировки и ширины колонок."""
        header = self.table.horizontalHeader()
        widths = {i: header.sectionSize(i) for i in range(header.count())}
        hidden = [i for i in range(header.count()) if self.table.isColumnHidden(i)]
        order = [header.visualIndex(i) for i in range(header.count())]
        texts = self.column_filters.get_all_texts()
        settings = {
            "sort_column": self.current_sort_column,
            "sort_order": self.current_sort_order.value,
            "column_widths": widths,
            "hidden_columns": hidden,
            "column_order": order,
            "column_filter_texts": texts,
            "per_page": self.per_page,
        }
        ui_settings.set_table_settings(self.settings_id, settings)

    def load_table_settings(self):
        """Применяет сохранённые настройки, если они есть."""
        header = self.table.horizontalHeader()
        saved = ui_settings.get_table_settings(self.settings_id)
        if not saved:
            return
        column = saved.get("sort_column")
        order = saved.get("sort_order")
        if column is not None and order is not None:
            try:
                header.setSortIndicator(int(column), Qt.SortOrder(order))
                self.current_sort_column = int(column)
                self.current_sort_order = Qt.SortOrder(order)
            except Exception:
                pass
        order_list = saved.get("column_order")
        if order_list and len(order_list) == header.count():
            header.blockSignals(True)
            try:
                for logical, visual in sorted(enumerate(order_list), key=lambda x: x[1]):
                    current_visual = header.visualIndex(logical)
                    if current_visual != visual:
                        header.moveSection(current_visual, visual)
            finally:
                header.blockSignals(False)
        for idx, width in saved.get("column_widths", {}).items():
            idx = int(idx)
            if idx < header.count():
                header.resizeSection(idx, width)
        model = self.table.model()
        model_columns = model.columnCount() if model else 0
        for idx in saved.get("hidden_columns", []):
            idx = int(idx)
            if idx < model_columns:
                self.table.setColumnHidden(idx, True)
                self.column_filters.set_editor_visible(idx, False)
        texts = saved.get("column_filter_texts", [])
        if texts:
            self.column_filters.set_all_texts(texts)
        per_page = saved.get("per_page")
        need_reload = False
        if per_page is not None:
            try:
                per_page = int(per_page)
                if per_page != self.per_page:
                    self.per_page = per_page
                    need_reload = True
            except (TypeError, ValueError):
                pass
        self.paginator.update(self.total_count, self.page, self.per_page)
        if need_reload:
            self.load_data()

    def closeEvent(self, event):
        self.save_table_settings()
        super().closeEvent(event)<|MERGE_RESOLUTION|>--- conflicted
+++ resolved
@@ -434,7 +434,13 @@
         if isinstance(path, bool):
             path = None
 
-        objs = self.model.objects if all_rows else self.get_selected_objects()
+        objs = getattr(self.model, "objects", None) if all_rows else self.get_selected_objects()
+        if all_rows and objs is None:
+            # запасной путь на случай, если модель не хранит objects
+            try:
+                objs = [self.model.get_item(r) for r in range(self.model.rowCount())]
+            except Exception:
+                objs = []
         logger.info("Запрошен экспорт %d строк", len(objs))
 
         if not objs:
@@ -455,7 +461,7 @@
             logger.warning("Экспорт отменён пользователем")
             return
 
-        # Выбираем только видимые поля модели.
+        # Выбираем только видимые поля модели и/или из COLUMN_FIELD_MAP.
         try:
             column_count = self.model.columnCount()
         except Exception:
@@ -463,9 +469,7 @@
 
         model_fields = getattr(self.model, "fields", [])
         column_map = getattr(self, "COLUMN_FIELD_MAP", {})
-        visible_indices = [
-            i for i in range(column_count) if not self.table.isColumnHidden(i)
-        ]
+        visible_indices = [i for i in range(column_count) if not self.table.isColumnHidden(i)]
 
         fields = []
         for i in visible_indices:
@@ -475,16 +479,18 @@
                 fields.append(column_map.get(i))
         fields = [f for f in fields if f is not None]
         if len(fields) < len(visible_indices):
-            logger.warning(
-                "Найдено полей: %d < %d колонок", len(fields), len(visible_indices)
-            )
-
-        headers = [
-            self.model.headerData(i, Qt.Horizontal, Qt.DisplayRole)
-            for i in visible_indices
-        ]
-
-<<<<<<< HEAD
+            logger.warning("Найдено полей: %d < %d колонок", len(fields), len(visible_indices))
+
+        # Заголовки берём из модели, если есть.
+        try:
+            headers = [self.model.headerData(i, Qt.Horizontal, Qt.DisplayRole) for i in visible_indices]
+        except Exception:
+            headers = None
+
+        logger.debug("Заголовки CSV: %s", [getattr(f, "name", str(f)) for f in fields])
+        logger.debug("Количество объектов к экспорту: %d", len(objs))
+        logger.debug("Сохраняем CSV в %s", path)
+
         try:
             export_objects_to_csv(path, objs, fields, headers=headers)
         except Exception as e:
@@ -492,19 +498,7 @@
             QMessageBox.critical(self, "Экспорт", str(e))
         else:
             logger.info("Экспортировано %d строк в %s", len(objs), path)
-            QMessageBox.information(
-                self, "Экспорт", f"Экспортировано: {len(objs)}"
-            )
-=======
-        logger.debug("Заголовки CSV: %s", [getattr(f, "name", str(f)) for f in fields])
-        logger.debug("Количество объектов к экспорту: %d", len(objs))
-        logger.debug("Сохраняем CSV в %s", path)
-
-        export_objects_to_csv(path, objs, fields, headers=headers)
-        logger.info("Экспортировано %d строк в %s", len(objs), path)
-
-        QMessageBox.information(self, "Экспорт", f"Экспортировано: {len(objs)}")
->>>>>>> b4605409
+            QMessageBox.information(self, "Экспорт", f"Экспортировано: {len(objs)}")
 
     def _on_row_double_clicked(self, index):
         if not index.isValid():
