--- conflicted
+++ resolved
@@ -6,18 +6,12 @@
         super().__init__()
         self._filters: dict[int, QRegularExpression] = {}
 
-    def set_filter(self, column: int, text: str):
+    def set_filter(self, column: int, text: str) -> None:
         if text:
-<<<<<<< HEAD
-            pattern = f".*{QRegularExpression.escape(text)}.*"
-            self._filters[column] = QRegularExpression(
-                pattern, QRegularExpression.PatternOption.CaseInsensitiveOption
-=======
             pattern = QRegularExpression.escape(text)
             self._filters[column] = QRegularExpression(
                 f".*{pattern}.*",
                 QRegularExpression.PatternOption.CaseInsensitiveOption,
->>>>>>> e91cb8c9
             )
         else:
             self._filters.pop(column, None)
