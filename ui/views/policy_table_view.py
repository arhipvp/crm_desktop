# ui/views/policy_table_view.py

from database.models import Policy
from services.policy_service import (
    build_policy_query,
    get_policies_page,
    mark_policy_deleted,
    mark_policy_renewed,
<<<<<<< HEAD
    mark_policies_renewed,
=======
    mark_policies_deleted,
>>>>>>> d5d33ba1
)
from PySide6.QtWidgets import QAbstractItemView
from ui.base.base_table_view import BaseTableView
from ui.common.message_boxes import confirm, show_error
from ui.forms.policy_form import PolicyForm
from ui.views.policy_detail_view import PolicyDetailView
from ui.common.styled_widgets import styled_button
from PySide6.QtWidgets import QAbstractItemView


class PolicyTableView(BaseTableView):
    def __init__(self, parent=None, deal_id=None, **kwargs):
        self.deal_id = deal_id
        checkbox_map = {"Показывать продленное": self.on_filter_changed}
        super().__init__(
            parent=parent,
            model_class=Policy,
            form_class=PolicyForm,
            checkbox_map=checkbox_map,
            **kwargs,
        )
        # разрешаем множественный выбор для массовых действий
        self.table.setSelectionMode(QAbstractItemView.ExtendedSelection)
        self.table.setSortingEnabled(True)
        self.table.setSelectionMode(QAbstractItemView.ExtendedSelection)
        self.table.horizontalHeader().sectionClicked.connect(self.on_section_clicked)
        # self.row_double_clicked.connect(self.open_detail)
        self.order_by = "start_date"
        self.order_dir = "asc"
        # кнопка «Полис продлен (без привязки)»
        self.mark_renewed_btn = styled_button("Полис продлен (без привязки)")
        idx = self.button_row.count() - 1
        self.button_row.insertWidget(idx, self.mark_renewed_btn)
        self.mark_renewed_btn.clicked.connect(self._on_mark_renewed)
        self.load_data()

    def get_filters(self) -> dict:
        filters = {
            "search_text": self.filter_controls.get_search_text(),
            "show_deleted": self.filter_controls.is_checked("Показывать удалённые"),
            "include_renewed": self.filter_controls.is_checked("Показывать продленное"),
        }
        if getattr(self, "deal_id", None) is not None:
            filters["deal_id"] = self.deal_id
        return filters

    def load_data(self):
        # 1) читаем фильтры
        filters = self.get_filters()

        # 2) получаем страницу и общее количество
        items = get_policies_page(
            self.page,
            self.per_page,
            order_by=self.order_by,
            order_dir=self.order_dir,
            **filters,
        )

        total = build_policy_query(**filters).count()

        # 3) обновляем модель и пагинатор
        self.set_model_class_and_items(Policy, list(items), total_count=total)

    def get_selected(self):
        idx = self.table.currentIndex()
        if not idx.isValid():
            return None
        return self.model.get_item(idx.row())

    def get_selected_multiple(self):
        indexes = self.table.selectionModel().selectedRows()
<<<<<<< HEAD
        return [self.model.get_item(i.row()) for i in indexes]
=======
        return [
            self.model.get_item(self.proxy_model.mapToSource(i).row()) for i in indexes
        ]
>>>>>>> d5d33ba1

    def add_new(self):
        form = PolicyForm()
        if form.exec():
            self.refresh()

    def edit_selected(self, _=None):
        policy = self.get_selected()
        if policy:
            form = PolicyForm(policy)
            if form.exec():
                self.refresh()

    def delete_selected(self):
        policies = self.get_selected_multiple()
        if not policies:
            return
        if len(policies) == 1:
            message = f"Удалить полис {policies[0].policy_number}?"
        else:
            message = f"Удалить {len(policies)} полис(ов)?"
        if confirm(message):
            try:
                if len(policies) == 1:
                    mark_policy_deleted(policies[0].id)
                else:
                    ids = [p.id for p in policies]
                    mark_policies_deleted(ids)
                self.refresh()
            except Exception as e:
                show_error(str(e))

    def _on_mark_renewed(self):
        policies = self.get_selected_multiple()
        if not policies:
            return
        try:
            if len(policies) == 1:
                mark_policy_renewed(policies[0].id)
            else:
                if not confirm(
                    f"Отметить {len(policies)} полис(ов) продлёнными?"
                ):
                    return
                ids = [p.id for p in policies]
                mark_policies_renewed(ids)
            self.refresh()
        except Exception as e:
            show_error(str(e))

    def open_detail(self, _=None):
        policy = self.get_selected()
        if policy:
            dlg = PolicyDetailView(policy)
            dlg.exec()

    def on_section_clicked(self, logicalIndex):
        # Получаем имя поля по номеру колонки
        field = self.model.fields[
            logicalIndex
        ].name  # или self.model._fields[logicalIndex]
        if not hasattr(Policy, field):
            # Например, если столбец виртуальный, сортировать не получится
            return
        # Определяем направление сортировки
        order = self.table.horizontalHeader().sortIndicatorOrder()
        order_dir = "desc" if order == 1 else "asc"
        self.order_by = field
        self.order_dir = order_dir
        self.page = 1  # сбрасываем страницу
        self.load_data()<|MERGE_RESOLUTION|>--- conflicted
+++ resolved
@@ -1,16 +1,11 @@
-# ui/views/policy_table_view.py
-
 from database.models import Policy
 from services.policy_service import (
     build_policy_query,
     get_policies_page,
     mark_policy_deleted,
     mark_policy_renewed,
-<<<<<<< HEAD
     mark_policies_renewed,
-=======
     mark_policies_deleted,
->>>>>>> d5d33ba1
 )
 from PySide6.QtWidgets import QAbstractItemView
 from ui.base.base_table_view import BaseTableView
@@ -18,7 +13,6 @@
 from ui.forms.policy_form import PolicyForm
 from ui.views.policy_detail_view import PolicyDetailView
 from ui.common.styled_widgets import styled_button
-from PySide6.QtWidgets import QAbstractItemView
 
 
 class PolicyTableView(BaseTableView):
@@ -32,19 +26,18 @@
             checkbox_map=checkbox_map,
             **kwargs,
         )
-        # разрешаем множественный выбор для массовых действий
         self.table.setSelectionMode(QAbstractItemView.ExtendedSelection)
         self.table.setSortingEnabled(True)
-        self.table.setSelectionMode(QAbstractItemView.ExtendedSelection)
         self.table.horizontalHeader().sectionClicked.connect(self.on_section_clicked)
-        # self.row_double_clicked.connect(self.open_detail)
+
         self.order_by = "start_date"
         self.order_dir = "asc"
-        # кнопка «Полис продлен (без привязки)»
+
         self.mark_renewed_btn = styled_button("Полис продлен (без привязки)")
         idx = self.button_row.count() - 1
         self.button_row.insertWidget(idx, self.mark_renewed_btn)
         self.mark_renewed_btn.clicked.connect(self._on_mark_renewed)
+
         self.load_data()
 
     def get_filters(self) -> dict:
@@ -53,15 +46,12 @@
             "show_deleted": self.filter_controls.is_checked("Показывать удалённые"),
             "include_renewed": self.filter_controls.is_checked("Показывать продленное"),
         }
-        if getattr(self, "deal_id", None) is not None:
+        if self.deal_id is not None:
             filters["deal_id"] = self.deal_id
         return filters
 
     def load_data(self):
-        # 1) читаем фильтры
         filters = self.get_filters()
-
-        # 2) получаем страницу и общее количество
         items = get_policies_page(
             self.page,
             self.per_page,
@@ -69,10 +59,7 @@
             order_dir=self.order_dir,
             **filters,
         )
-
         total = build_policy_query(**filters).count()
-
-        # 3) обновляем модель и пагинатор
         self.set_model_class_and_items(Policy, list(items), total_count=total)
 
     def get_selected(self):
@@ -83,13 +70,9 @@
 
     def get_selected_multiple(self):
         indexes = self.table.selectionModel().selectedRows()
-<<<<<<< HEAD
-        return [self.model.get_item(i.row()) for i in indexes]
-=======
         return [
             self.model.get_item(self.proxy_model.mapToSource(i).row()) for i in indexes
         ]
->>>>>>> d5d33ba1
 
     def add_new(self):
         form = PolicyForm()
@@ -147,17 +130,11 @@
             dlg.exec()
 
     def on_section_clicked(self, logicalIndex):
-        # Получаем имя поля по номеру колонки
-        field = self.model.fields[
-            logicalIndex
-        ].name  # или self.model._fields[logicalIndex]
+        field = self.model.fields[logicalIndex].name
         if not hasattr(Policy, field):
-            # Например, если столбец виртуальный, сортировать не получится
             return
-        # Определяем направление сортировки
         order = self.table.horizontalHeader().sortIndicatorOrder()
-        order_dir = "desc" if order == 1 else "asc"
+        self.order_dir = "desc" if order == 1 else "asc"
         self.order_by = field
-        self.order_dir = order_dir
-        self.page = 1  # сбрасываем страницу
+        self.page = 1
         self.load_data()