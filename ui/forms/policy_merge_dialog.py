--- conflicted
+++ resolved
@@ -21,10 +21,9 @@
 
 from services.client_service import get_client_by_id
 from services.deal_service import get_deal_by_id, get_deals_by_client_id
-<<<<<<< HEAD
+
 from services.validators import normalize_number, normalize_policy_number
-=======
->>>>>>> ba36329a
+
 
 from ui.common.combo_helpers import (
     create_client_combobox,
