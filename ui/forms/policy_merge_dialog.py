--- conflicted
+++ resolved
@@ -22,7 +22,6 @@
 from services.clients import get_client_by_id
 from services.deal_service import get_deal_by_id, get_deals_by_client_id
 from services.validators import normalize_number, normalize_policy_number
-
 
 from ui.common.combo_helpers import (
     create_client_combobox,
@@ -263,30 +262,22 @@
         ])
         vbox.addWidget(self.payments_table)
 
+        # существующие платежи из БД
         for p in (
             Payment.active()
             .where(Payment.policy == self.existing)
             .order_by(Payment.payment_date)
         ):
             self._insert_payment_row(
-<<<<<<< HEAD
-                p.payment_date,
-                p.amount,
-                p.actual_payment_date,
-=======
                 p.payment_date, float(p.amount), p.actual_payment_date
->>>>>>> 630d3587
-            )
-
+            )
+
+        # черновики платежей (новые)
         for p in self._draft_payments:
             self._insert_payment_row(
-<<<<<<< HEAD
                 p.get("payment_date"),
                 p.get("amount"),
                 p.get("actual_payment_date"),
-=======
-                p.get("payment_date"), p.get("amount"), p.get("actual_payment_date")
->>>>>>> 630d3587
             )
 
         hlayout = QHBoxLayout()
@@ -319,23 +310,38 @@
 
         layout.addWidget(group)
 
-<<<<<<< HEAD
-    def _insert_payment_row(self, dt, amount, actual_dt=None) -> None:
-=======
     def _insert_payment_row(self, dt, amount, actual_payment_date=None) -> None:
->>>>>>> 630d3587
+        """Добавить строку платежа. В UserRole ячейки даты храним фактическую дату оплаты."""
         if dt is None or amount is None:
             return
         row = self.payments_table.rowCount()
         self.payments_table.insertRow(row)
+
+        # дата платежа (планируемая)
         qd = QDate(dt.year, dt.month, dt.day)
-        item = QTableWidgetItem(qd.toString("dd.MM.yyyy"))
-        item.setData(Qt.UserRole, actual_dt)
-        self.payments_table.setItem(row, 0, item)
-        self.payments_table.setItem(row, 1, QTableWidgetItem(f"{amount:.2f}"))
+        date_item = QTableWidgetItem(qd.toString("dd.MM.yyyy"))
+
+        # сохранить фактическую дату оплаты (если есть) в UserRole
+        if isinstance(actual_payment_date, date):
+            date_item.setData(Qt.UserRole, QDate(actual_payment_date.year, actual_payment_date.month, actual_payment_date.day))
+        else:
+            date_item.setData(Qt.UserRole, None)
+
+        self.payments_table.setItem(row, 0, date_item)
+
+        # сумма
+        try:
+            amt = float(amount)
+        except Exception:
+            amt = 0.0
+        self.payments_table.setItem(row, 1, QTableWidgetItem(f"{amt:.2f}"))
+
+        # чекбокс "оплачен" (истина, если есть фактическая дата)
         chk = QCheckBox()
         chk.setChecked(bool(actual_payment_date))
         self.payments_table.setCellWidget(row, 2, chk)
+
+        # кнопка удаления
         del_btn = QPushButton("Удалить")
         del_btn.clicked.connect(lambda _, r=row: self.on_delete_payment(r))
         self.payments_table.setCellWidget(row, 3, del_btn)
@@ -363,28 +369,29 @@
             chk = self.payments_table.cellWidget(row, 2)
             if not date_item or not amount_item:
                 continue
+
             qd = QDate.fromString(date_item.text(), "dd.MM.yyyy")
             if not qd.isValid():
                 continue
+
             try:
                 amount = float(amount_item.text())
             except Exception:
                 continue
-<<<<<<< HEAD
+
+            # читаем фактическую дату оплаты из UserRole
             actual_dt = date_item.data(Qt.UserRole)
             if isinstance(actual_dt, QDate):
-                actual_dt = actual_dt.toPython()
-=======
->>>>>>> 630d3587
+                actual_payment_date = actual_dt.toPython()
+            else:
+                # если чекбокс отмечен, но отдельной фактической даты нет — берём дату платежа
+                actual_payment_date = qd.toPython() if (chk and chk.isChecked()) else None
+
             payments.append(
                 {
                     "payment_date": qd.toPython(),
                     "amount": amount,
-<<<<<<< HEAD
-                    "actual_payment_date": actual_dt,
-=======
-                    "actual_payment_date": qd.toPython() if chk and chk.isChecked() else None,
->>>>>>> 630d3587
+                    "actual_payment_date": actual_payment_date,
                 }
             )
         return sorted(payments, key=lambda p: p["payment_date"])
