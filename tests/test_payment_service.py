from datetime import date
from decimal import Decimal

import pytest

from services import payment_service
from database.db import db
from database.models import Payment
from utils.filter_constants import CHOICE_NULL_TOKEN


@pytest.mark.usefixtures("db_transaction")
def test_update_payment_with_nonexistent_policy_raises_value_error(
    make_policy_with_payment,
):
    _, _, policy, payment = make_policy_with_payment()
    nonexistent_policy_id = policy.id + 1

    with pytest.raises(ValueError, match="Полис с id="):
        payment_service.update_payment(payment, policy_id=nonexistent_policy_id)

    reloaded_payment = Payment.get_by_id(payment.id)
    assert reloaded_payment.policy_id == policy.id


def test_payment_service_filters_null_actual_payment_date(
    make_policy_with_payment,
):
    _, _, _, unpaid = make_policy_with_payment(
        policy_kwargs={"policy_number": "PM-UNPAID"},
        payment_kwargs={"actual_payment_date": None},
    )
    _, _, _, paid = make_policy_with_payment(
        policy_kwargs={"policy_number": "PM-PAID"},
        payment_kwargs={"actual_payment_date": date(2024, 5, 20)},
    )

    query = payment_service.get_payments_page(
        1,
        20,
        column_filters={"actual_payment_date": [CHOICE_NULL_TOKEN]},
    )
    results = list(query)

    assert {payment.id for payment in results} == {unpaid.id}

    mixed_query = payment_service.get_payments_page(
        1,
        20,
        column_filters={
            "actual_payment_date": [
                CHOICE_NULL_TOKEN,
                paid.actual_payment_date.isoformat(),
            ]
        },
    )
    mixed_results = list(mixed_query)
    assert {payment.id for payment in mixed_results} == {unpaid.id, paid.id}


@pytest.mark.usefixtures("db_transaction")
<<<<<<< HEAD
def test_get_payments_page_filters_by_payment_date_range(
    make_policy_with_payment,
):
    _, _, _, older = make_policy_with_payment(
        policy_kwargs={"policy_number": "PAY-OLD"},
        payment_kwargs={"payment_date": date(2024, 1, 10)},
    )
    _, _, _, in_range = make_policy_with_payment(
        policy_kwargs={"policy_number": "PAY-MID"},
        payment_kwargs={"payment_date": date(2024, 2, 15)},
    )
    _, _, _, newer = make_policy_with_payment(
        policy_kwargs={"policy_number": "PAY-NEW"},
        payment_kwargs={"payment_date": date(2024, 3, 20)},
    )

    query = payment_service.get_payments_page(
        1,
        20,
        payment_date_range=(date(2024, 2, 1), date(2024, 2, 29)),
    )
    results = {payment.id for payment in query}
    assert results == {in_range.id}
    assert older.id not in results

    open_end_query = payment_service.get_payments_page(
        1,
        20,
        payment_date_range=(date(2024, 2, 1), None),
    )
    open_end_results = {payment.id for payment in open_end_query}
    assert open_end_results == {in_range.id, newer.id}
    assert older.id not in open_end_results
=======
def test_get_payment_amounts_by_deal_id_single_query(
    make_policy_with_payment, monkeypatch
):
    """Суммы платежей считаются одним SQL-запросом."""

    client, deal, policy, _open_payment = make_policy_with_payment(
        payment_kwargs={"amount": 100, "actual_payment_date": None}
    )
    make_policy_with_payment(
        client=client,
        deal=deal,
        policy_kwargs={"policy_number": f"{policy.policy_number}-2"},
        payment_kwargs={
            "amount": 150,
            "actual_payment_date": date(2024, 1, 15),
        },
    )
    make_policy_with_payment(
        client=client,
        deal=deal,
        policy_kwargs={"policy_number": f"{policy.policy_number}-3"},
        payment_kwargs={"amount": 200, "actual_payment_date": None},
    )

    database = db.obj
    executed: list[str] = []
    original_execute_sql = database.execute_sql

    def spy(sql, params=None, *args, **kwargs):
        executed.append(sql)
        return original_execute_sql(sql, params, *args, **kwargs)

    monkeypatch.setattr(database, "execute_sql", spy)

    expected, received = payment_service.get_payment_amounts_by_deal_id(deal.id)

    assert expected == Decimal("300")
    assert received == Decimal("150")
    assert len(executed) == 1
    assert "CASE" in executed[0].upper()
>>>>>>> 09621ee3
<|MERGE_RESOLUTION|>--- conflicted
+++ resolved
@@ -59,41 +59,6 @@
 
 
 @pytest.mark.usefixtures("db_transaction")
-<<<<<<< HEAD
-def test_get_payments_page_filters_by_payment_date_range(
-    make_policy_with_payment,
-):
-    _, _, _, older = make_policy_with_payment(
-        policy_kwargs={"policy_number": "PAY-OLD"},
-        payment_kwargs={"payment_date": date(2024, 1, 10)},
-    )
-    _, _, _, in_range = make_policy_with_payment(
-        policy_kwargs={"policy_number": "PAY-MID"},
-        payment_kwargs={"payment_date": date(2024, 2, 15)},
-    )
-    _, _, _, newer = make_policy_with_payment(
-        policy_kwargs={"policy_number": "PAY-NEW"},
-        payment_kwargs={"payment_date": date(2024, 3, 20)},
-    )
-
-    query = payment_service.get_payments_page(
-        1,
-        20,
-        payment_date_range=(date(2024, 2, 1), date(2024, 2, 29)),
-    )
-    results = {payment.id for payment in query}
-    assert results == {in_range.id}
-    assert older.id not in results
-
-    open_end_query = payment_service.get_payments_page(
-        1,
-        20,
-        payment_date_range=(date(2024, 2, 1), None),
-    )
-    open_end_results = {payment.id for payment in open_end_query}
-    assert open_end_results == {in_range.id, newer.id}
-    assert older.id not in open_end_results
-=======
 def test_get_payment_amounts_by_deal_id_single_query(
     make_policy_with_payment, monkeypatch
 ):
@@ -133,5 +98,4 @@
     assert expected == Decimal("300")
     assert received == Decimal("150")
     assert len(executed) == 1
-    assert "CASE" in executed[0].upper()
->>>>>>> 09621ee3
+    assert "CASE" in executed[0].upper()