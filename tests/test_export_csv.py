--- conflicted
+++ resolved
@@ -36,20 +36,8 @@
     assert all("Bob" not in row for row in rows[1:])
 
 
-<<<<<<< HEAD
 def test_export_csv_no_selection_warns(in_memory_db, qapp, tmp_path, monkeypatch):
-    c1 = Client.create(name="Alice")
-
-    view = BaseTableView(model_class=Client)
-    view.set_model_class_and_items(Client, [c1], total_count=1)
-
-    path = tmp_path / "out.csv"
-    warned = {}
-
-    def fake_warning(*args, **kwargs):
-        warned["called"] = True
-=======
-def test_export_csv_no_selection(in_memory_db, qapp, tmp_path, monkeypatch):
+    # Наполнить таблицу, но ничего не выбирать
     Client.create(name="Alice")
     Client.create(name="Bob")
 
@@ -57,18 +45,13 @@
     view.set_model_class_and_items(Client, list(Client.select()), total_count=2)
 
     path = tmp_path / "out.csv"
-    called = {}
+    warned = {}
 
     def fake_warning(*args, **kwargs):
-        called["called"] = True
->>>>>>> e29dc133
+        warned["called"] = True
 
     monkeypatch.setattr(QMessageBox, "warning", fake_warning)
     view.export_csv(str(path))
 
-<<<<<<< HEAD
     assert warned.get("called")
-=======
-    assert called.get("called")
->>>>>>> e29dc133
     assert not path.exists()