from PySide6.QtCore import QItemSelectionModel
from PySide6.QtWidgets import (
    QAbstractItemView,
    QFileDialog,
    QMessageBox,
    QPushButton,
)

from database.models import Client
from ui.base.base_table_view import BaseTableView


def test_export_csv_selected_rows(in_memory_db, qapp, tmp_path, monkeypatch):
    c1 = Client.create(name="Alice")
    c2 = Client.create(name="Bob")
    c3 = Client.create(name="Charlie")

    view = BaseTableView(model_class=Client)
    view.set_model_class_and_items(Client, [c1, c2, c3], total_count=3)
    view.table.setSelectionMode(QAbstractItemView.ExtendedSelection)

    view.table.selectRow(0)
    view.table.selectionModel().select(
        view.proxy_model.index(2, 0),
        QItemSelectionModel.Select | QItemSelectionModel.Rows,
    )
    qapp.processEvents()

    path = tmp_path / "out.csv"
    monkeypatch.setattr(QMessageBox, "information", lambda *a, **k: None)
    view.export_csv(str(path))

    with path.open(encoding="utf-8") as f:
        rows = [line.strip() for line in f if line.strip()]

    assert any("Alice" in row for row in rows[1:])
    assert any("Charlie" in row for row in rows[1:])
    assert all("Bob" not in row for row in rows[1:])


<<<<<<< HEAD
def test_export_button_triggers_csv(in_memory_db, qapp, tmp_path, monkeypatch):
    c1 = Client.create(name="Alice")
    c2 = Client.create(name="Bob")
    c3 = Client.create(name="Charlie")

    called = {"count": 0}
    original = BaseTableView.export_csv

    def spy(self, path: str | None = None):
        called["count"] += 1
        if isinstance(path, bool):
            path = None
        return original(self, path)

    monkeypatch.setattr(BaseTableView, "export_csv", spy)

    view = BaseTableView(model_class=Client)
    view.set_model_class_and_items(Client, [c1, c2, c3], total_count=3)
    view.table.setSelectionMode(QAbstractItemView.ExtendedSelection)

    view.table.selectRow(0)
    view.table.selectionModel().select(
        view.proxy_model.index(2, 0),
        QItemSelectionModel.Select | QItemSelectionModel.Rows,
    )
    qapp.processEvents()

    exported: dict = {}

    def fake_export(path, objs, fields):
        exported["path"] = path
        exported["objs"] = objs

    monkeypatch.setattr(
        "ui.base.base_table_view.export_objects_to_csv", fake_export
    )

    path = tmp_path / "out.csv"
    monkeypatch.setattr(QFileDialog, "getSaveFileName", lambda *a, **k: (str(path), "csv"))
    monkeypatch.setattr(QMessageBox, "information", lambda *a, **k: None)

    export_btn = next(
        btn
        for btn in view.filter_controls.findChildren(QPushButton)
        if "Экспорт" in btn.text()
    )
    export_btn.click()

    assert called["count"] == 1
    assert exported["path"] == str(path)
    exported_names = [obj.name for obj in exported["objs"]]
    assert "Alice" in exported_names
    assert "Charlie" in exported_names
    assert "Bob" not in exported_names
=======
def test_export_csv_no_selection_warns(in_memory_db, qapp, tmp_path, monkeypatch):
    # Наполнить таблицу, но ничего не выбирать
    Client.create(name="Alice")
    Client.create(name="Bob")

    view = BaseTableView(model_class=Client)
    view.set_model_class_and_items(Client, list(Client.select()), total_count=2)

    path = tmp_path / "out.csv"
    warned = {}

    def fake_warning(*args, **kwargs):
        warned["called"] = True

    monkeypatch.setattr(QMessageBox, "warning", fake_warning)
    view.export_csv(str(path))

    assert warned.get("called")
    assert not path.exists()
>>>>>>> a0af522d
<|MERGE_RESOLUTION|>--- conflicted
+++ resolved
@@ -38,7 +38,6 @@
     assert all("Bob" not in row for row in rows[1:])
 
 
-<<<<<<< HEAD
 def test_export_button_triggers_csv(in_memory_db, qapp, tmp_path, monkeypatch):
     c1 = Client.create(name="Alice")
     c2 = Client.create(name="Bob")
@@ -49,6 +48,7 @@
 
     def spy(self, path: str | None = None):
         called["count"] += 1
+        # на всякий случай приводим странные значения к None
         if isinstance(path, bool):
             path = None
         return original(self, path)
@@ -72,14 +72,14 @@
         exported["path"] = path
         exported["objs"] = objs
 
-    monkeypatch.setattr(
-        "ui.base.base_table_view.export_objects_to_csv", fake_export
-    )
+    # подменяем сам экспорт в CSV
+    monkeypatch.setattr("ui.base.base_table_view.export_objects_to_csv", fake_export)
 
     path = tmp_path / "out.csv"
     monkeypatch.setattr(QFileDialog, "getSaveFileName", lambda *a, **k: (str(path), "csv"))
     monkeypatch.setattr(QMessageBox, "information", lambda *a, **k: None)
 
+    # находим кнопку «Экспорт» в FilterControls
     export_btn = next(
         btn
         for btn in view.filter_controls.findChildren(QPushButton)
@@ -93,7 +93,8 @@
     assert "Alice" in exported_names
     assert "Charlie" in exported_names
     assert "Bob" not in exported_names
-=======
+
+
 def test_export_csv_no_selection_warns(in_memory_db, qapp, tmp_path, monkeypatch):
     # Наполнить таблицу, но ничего не выбирать
     Client.create(name="Alice")
@@ -112,5 +113,4 @@
     view.export_csv(str(path))
 
     assert warned.get("called")
-    assert not path.exists()
->>>>>>> a0af522d
+    assert not path.exists()