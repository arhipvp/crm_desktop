from datetime import date, timedelta

import pytest
from PySide6.QtCore import QDate

from database.models import Client, Deal, Task
from ui.views.deal_detail import tabs
from ui.views.deal_detail.actions import DealActionsMixin
from ui.views.deal_detail.tabs import DealTabsMixin


class DummyView(DealActionsMixin):
    def __init__(self, deal):
        self.instance = deal
        self.tabs_inited = False

    def _collect_upcoming_events(self):
        return [("Event", date.today())]

    def _init_tabs(self):
        self.tabs_inited = True

    def accept(self):
        pass


class DummyDialog:
    def __init__(self, events, parent=None):
        pass

    def exec(self):
        return True

    def get_reminder_date(self):
        return date.today()


@pytest.mark.usefixtures("in_memory_db")
@pytest.mark.parametrize(
    "confirm_result, closed_count",
    [
        (True, 2),
        (False, 0),
    ],
)
def test_tasks_closed_depends_on_confirm(
    monkeypatch, confirm_result, closed_count
):
    from ui.forms import deal_next_event_dialog

    monkeypatch.setattr(
        deal_next_event_dialog, "DealNextEventDialog", DummyDialog
    )
    monkeypatch.setattr(
        "ui.views.deal_detail.actions.confirm",
        lambda *a, **k: confirm_result,
    )

    client = Client.create(name="C")
    deal = Deal.create(client=client, description="D", start_date=date.today())
    Task.create(title="T1", due_date=date.today(), deal=deal)
    Task.create(title="T2", due_date=date.today(), deal=deal)

    view = DummyView(deal)
    view._on_delay_to_event()

<<<<<<< HEAD
    assert Task.select().where(Task.is_done == True).count() == 2
    assert view.tabs_inited


@pytest.mark.usefixtures("in_memory_db")
def test_tasks_not_closed_on_decline(monkeypatch):
    from ui.forms import deal_next_event_dialog

    monkeypatch.setattr(
        deal_next_event_dialog, "DealNextEventDialog", DummyDialog
    )
    monkeypatch.setattr(
        "ui.views.deal_detail.actions.confirm", lambda *a, **k: False
    )

    client = Client.create(name="C")
    deal = Deal.create(client=client, description="D", start_date=date.today())
    Task.create(title="T1", due_date=date.today(), deal=deal)

    view = DummyView(deal)
    view._on_delay_to_event()

    assert Task.select().where(Task.is_done == True).count() == 0
    assert not view.tabs_inited


class DummyDateEdit:
    def __init__(self):
        self._date = None

    def setDate(self, qdate: QDate):
        self._date = qdate


class DummyDeal(DealTabsMixin):
    def __init__(self):
        self.reminder_date = DummyDateEdit()
        self.saved = False

    def _on_save_and_close(self):
        self.saved = True


def test_postpone_reminder_uses_today(monkeypatch):
    class FixedDate(date):
        @classmethod
        def today(cls):
            return cls(2024, 4, 8)

    monkeypatch.setattr(tabs, "date", FixedDate)

    deal = DummyDeal()
    deal._postpone_reminder(2)

    assert deal.reminder_date._date.toPython() == FixedDate.today() + timedelta(days=2)
    assert deal.saved
=======
    assert Task.select().where(Task.is_done == True).count() == closed_count
    assert view.tabs_inited == confirm_result
>>>>>>> 99917a9e
<|MERGE_RESOLUTION|>--- conflicted
+++ resolved
@@ -64,31 +64,8 @@
     view = DummyView(deal)
     view._on_delay_to_event()
 
-<<<<<<< HEAD
-    assert Task.select().where(Task.is_done == True).count() == 2
-    assert view.tabs_inited
-
-
-@pytest.mark.usefixtures("in_memory_db")
-def test_tasks_not_closed_on_decline(monkeypatch):
-    from ui.forms import deal_next_event_dialog
-
-    monkeypatch.setattr(
-        deal_next_event_dialog, "DealNextEventDialog", DummyDialog
-    )
-    monkeypatch.setattr(
-        "ui.views.deal_detail.actions.confirm", lambda *a, **k: False
-    )
-
-    client = Client.create(name="C")
-    deal = Deal.create(client=client, description="D", start_date=date.today())
-    Task.create(title="T1", due_date=date.today(), deal=deal)
-
-    view = DummyView(deal)
-    view._on_delay_to_event()
-
-    assert Task.select().where(Task.is_done == True).count() == 0
-    assert not view.tabs_inited
+    assert Task.select().where(Task.is_done == True).count() == closed_count
+    assert view.tabs_inited == confirm_result
 
 
 class DummyDateEdit:
@@ -121,7 +98,3 @@
 
     assert deal.reminder_date._date.toPython() == FixedDate.today() + timedelta(days=2)
     assert deal.saved
-=======
-    assert Task.select().where(Task.is_done == True).count() == closed_count
-    assert view.tabs_inited == confirm_result
->>>>>>> 99917a9e
