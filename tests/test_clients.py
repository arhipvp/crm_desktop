--- conflicted
+++ resolved
@@ -1,8 +1,10 @@
-<<<<<<< HEAD
-from services.client_service import add_client, update_client, mark_clients_deleted
-=======
-from services.client_service import add_client, update_client, mark_client_deleted, restore_client
->>>>>>> 3e69a466
+from services.client_service import (
+    add_client,
+    update_client,
+    mark_client_deleted,
+    restore_client,
+    mark_clients_deleted,
+)
 from database.models import Client
 
 
@@ -45,18 +47,17 @@
     assert client.drive_folder_link.endswith("New")
 
 
-<<<<<<< HEAD
 def test_mark_clients_deleted():
     c1 = add_client(name="C1")
     c2 = add_client(name="C2")
     mark_clients_deleted([c1.id, c2.id])
     assert Client.get_by_id(c1.id).is_deleted is True
     assert Client.get_by_id(c2.id).is_deleted is True
-=======
+
+
 def test_restore_client():
     c = add_client(name="Del")
     mark_client_deleted(c.id)
     assert Client.get_by_id(c.id).is_deleted
     restore_client(c.id)
-    assert not Client.get_by_id(c.id).is_deleted
->>>>>>> 3e69a466
+    assert not Client.get_by_id(c.id).is_deleted