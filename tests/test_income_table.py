--- conflicted
+++ resolved
@@ -22,31 +22,34 @@
 
     model = IncomeTableModel([income], Income)
 
-    # Проверка на наличие "Дата платежа"
-    assert "Дата платежа" in model.headers
-    idx = model.index(0, model.headers.index("Дата платежа"))
-    assert model.data(idx, Qt.DisplayRole) == "02.01.2025"
+    # Проверка на наличие всех ожидаемых заголовков
+    expected_headers = [
+        "Полис", "Сделка", "Клиент", "Дата начала", "Дата платежа",
+        "Сумма платежа", "Сумма комиссии", "Дата получения"
+    ]
+    for header in expected_headers:
+        assert header in model.headers, f"Ожидается заголовок '{header}'"
 
-    # Проверка на наличие "Дата начала"
-    assert "Дата начала" in model.headers
+    # Проверка "Дата начала"
     start_idx = model.index(0, model.headers.index("Дата начала"))
     assert model.data(start_idx, Qt.DisplayRole) == "01.01.2025"
 
-<<<<<<< HEAD
-    # столбцы суммы и даты платежа
-    amount_idx = model.index(0, 4)
-    date_idx = model.index(0, 5)
-    assert model.headers[4] == "Сумма платежа"
-    assert model.headers[5] == "Дата платежа"
-    assert model.data(amount_idx, Qt.DisplayRole) == "10.00 ₽"
+    # Проверка "Дата платежа"
+    date_idx = model.index(0, model.headers.index("Дата платежа"))
     assert model.data(date_idx, Qt.DisplayRole) == "02.01.2025"
 
-    # новый столбец со сделкой
-    deal_idx = model.index(0, 1)
-    assert model.headers[1] == "Сделка"
-=======
-    # Проверка на наличие колонки "Сделка"
-    assert "Сделка" in model.headers
+    # Проверка "Сумма платежа"
+    amount_idx = model.index(0, model.headers.index("Сумма платежа"))
+    assert model.data(amount_idx, Qt.DisplayRole) == "10.00 ₽"
+
+    # Проверка "Сумма комиссии"
+    commission_idx = model.index(0, model.headers.index("Сумма комиссии"))
+    assert model.data(commission_idx, Qt.DisplayRole) == "5.00 ₽"
+
+    # Проверка "Дата получения"
+    received_idx = model.index(0, model.headers.index("Дата получения"))
+    assert model.data(received_idx, Qt.DisplayRole) == "03.01.2025"
+
+    # Проверка "Сделка"
     deal_idx = model.index(0, model.headers.index("Сделка"))
->>>>>>> 7f223d7f
     assert model.data(deal_idx, Qt.DisplayRole) == "—"