from datetime import date
from PySide6.QtCore import Qt

from services.client_service import add_client
from services.policy_service import add_policy
from services.payment_service import add_payment
from services.income_service import add_income
from ui.views.income_table_view import IncomeTableModel
from database.models import Income


def test_income_table_shows_payment_date():
    client = add_client(name="X")
    policy = add_policy(
        client_id=client.id,
        policy_number="P1",
        start_date=date(2025, 1, 1),
        end_date=date(2025, 12, 31),
    )
    payment = add_payment(policy_id=policy.id, amount=10, payment_date=date(2025, 1, 2))
    income = add_income(payment_id=payment.id, amount=5, received_date=date(2025, 1, 3))

    model = IncomeTableModel([income], Income)
<<<<<<< HEAD
    assert "Дата платежа" in model.headers
    idx = model.index(0, 2)
    assert model.data(idx, Qt.DisplayRole) == "02.01.2025"
=======
    assert "Дата начала" in model.headers
    idx = model.index(0, 3)
    assert model.data(idx, Qt.DisplayRole) == "01.01.2025"

    # новый столбец со сделкой
    deal_idx = model.index(0, 1)
    assert model.headers[1] == "Сделка"
    assert model.data(deal_idx, Qt.DisplayRole) == "—"
>>>>>>> 7cb58307
<|MERGE_RESOLUTION|>--- conflicted
+++ resolved
@@ -21,17 +21,18 @@
     income = add_income(payment_id=payment.id, amount=5, received_date=date(2025, 1, 3))
 
     model = IncomeTableModel([income], Income)
-<<<<<<< HEAD
+
+    # Проверка на наличие "Дата платежа"
     assert "Дата платежа" in model.headers
-    idx = model.index(0, 2)
+    idx = model.index(0, model.headers.index("Дата платежа"))
     assert model.data(idx, Qt.DisplayRole) == "02.01.2025"
-=======
+
+    # Проверка на наличие "Дата начала"
     assert "Дата начала" in model.headers
-    idx = model.index(0, 3)
-    assert model.data(idx, Qt.DisplayRole) == "01.01.2025"
+    start_idx = model.index(0, model.headers.index("Дата начала"))
+    assert model.data(start_idx, Qt.DisplayRole) == "01.01.2025"
 
-    # новый столбец со сделкой
-    deal_idx = model.index(0, 1)
-    assert model.headers[1] == "Сделка"
-    assert model.data(deal_idx, Qt.DisplayRole) == "—"
->>>>>>> 7cb58307
+    # Проверка на наличие колонки "Сделка"
+    assert "Сделка" in model.headers
+    deal_idx = model.index(0, model.headers.index("Сделка"))
+    assert model.data(deal_idx, Qt.DisplayRole) == "—"