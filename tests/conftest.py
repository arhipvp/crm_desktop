import os
import sys

sys.path.insert(0, os.path.abspath(os.path.join(os.path.dirname(__file__), "..")))


import pytest
from playhouse.sqlite_ext import SqliteExtDatabase

from database.db import db as main_db
<<<<<<< HEAD
from database.models import Client, Deal, Income, Payment, Policy, Task, Expense
from database.init import init_from_env
=======
from database.models import (
    Client,
    Deal,
    Income,
    Payment,
    Policy,
    Task,
    Expense,
    Executor,
    DealExecutor,
)
>>>>>>> 079926d5

TEST_DB = SqliteExtDatabase(":memory:")


@pytest.fixture(autouse=True)
def test_db():
<<<<<<< HEAD
    use_memory = False
    try:
        init_from_env()
        main_db.connect()
    except Exception:
        use_memory = True

    if use_memory:
        main_db.initialize(TEST_DB)
        main_db.connect()

    main_db.bind([Client, Deal, Policy, Payment, Income, Task, Expense])
    main_db.create_tables(
        [Client, Deal, Policy, Payment, Income, Task, Expense], safe=True
    )
    yield
    if use_memory:
        main_db.drop_tables([Client, Deal, Policy, Payment, Income, Task, Expense])
    if not main_db.is_closed():
        main_db.close()
=======
    main_db.initialize(TEST_DB)
    main_db.bind([Client, Deal, Policy, Payment, Income, Task, Expense, Executor, DealExecutor])
    main_db.connect()
    main_db.create_tables([Client, Deal, Policy, Payment, Income, Task, Expense, Executor, DealExecutor])
    yield
    main_db.drop_tables([Client, Deal, Policy, Payment, Income, Task, Expense, Executor, DealExecutor])
    main_db.close()
>>>>>>> 079926d5


@pytest.fixture(autouse=True)
def drive_root(tmp_path, monkeypatch):
    """Используем временную папку вместо реального Google Drive."""
    path = tmp_path / "drive"
    monkeypatch.setenv("GOOGLE_DRIVE_LOCAL_ROOT", str(path))
    return path<|MERGE_RESOLUTION|>--- conflicted
+++ resolved
@@ -3,15 +3,10 @@
 
 sys.path.insert(0, os.path.abspath(os.path.join(os.path.dirname(__file__), "..")))
 
-
 import pytest
 from playhouse.sqlite_ext import SqliteExtDatabase
 
 from database.db import db as main_db
-<<<<<<< HEAD
-from database.models import Client, Deal, Income, Payment, Policy, Task, Expense
-from database.init import init_from_env
-=======
 from database.models import (
     Client,
     Deal,
@@ -23,14 +18,13 @@
     Executor,
     DealExecutor,
 )
->>>>>>> 079926d5
+from database.init import init_from_env
 
 TEST_DB = SqliteExtDatabase(":memory:")
 
 
 @pytest.fixture(autouse=True)
 def test_db():
-<<<<<<< HEAD
     use_memory = False
     try:
         init_from_env()
@@ -38,28 +32,22 @@
     except Exception:
         use_memory = True
 
+    models = [Client, Deal, Policy, Payment, Income, Task, Expense, Executor, DealExecutor]
+
     if use_memory:
         main_db.initialize(TEST_DB)
         main_db.connect()
 
-    main_db.bind([Client, Deal, Policy, Payment, Income, Task, Expense])
-    main_db.create_tables(
-        [Client, Deal, Policy, Payment, Income, Task, Expense], safe=True
-    )
+    main_db.bind(models)
+    main_db.create_tables(models, safe=True)
+
     yield
+
     if use_memory:
-        main_db.drop_tables([Client, Deal, Policy, Payment, Income, Task, Expense])
+        main_db.drop_tables(models)
+
     if not main_db.is_closed():
         main_db.close()
-=======
-    main_db.initialize(TEST_DB)
-    main_db.bind([Client, Deal, Policy, Payment, Income, Task, Expense, Executor, DealExecutor])
-    main_db.connect()
-    main_db.create_tables([Client, Deal, Policy, Payment, Income, Task, Expense, Executor, DealExecutor])
-    yield
-    main_db.drop_tables([Client, Deal, Policy, Payment, Income, Task, Expense, Executor, DealExecutor])
-    main_db.close()
->>>>>>> 079926d5
 
 
 @pytest.fixture(autouse=True)
